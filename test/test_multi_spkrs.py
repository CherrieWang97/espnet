# coding: utf-8

# Copyright 2018 Hiroshi Seki
#  Apache 2.0  (http://www.apache.org/licenses/LICENSE-2.0)

import argparse
import importlib
import numpy
import torch

import pytest


def make_arg(**kwargs):
    defaults = dict(
        elayers_sd=1,
        elayers=2,
        subsample="1_2_2_1_1",
        etype="vggblstmp",
        eunits=100,
        eprojs=100,
        dtype="lstm",
        dlayers=1,
        dunits=300,
        atype="location",
        aconv_chans=10,
        aconv_filts=100,
        mtlalpha=0.5,
        lsm_type="",
        lsm_weight=0.0,
        sampling_probability=0.0,
        adim=320,
        dropout_rate=0.0,
        dropout_rate_decoder=0.0,
        nbest=5,
        beam_size=3,
        penalty=0.5,
        maxlenratio=1.0,
        minlenratio=0.0,
        ctc_weight=0.2,
        verbose=2,
        char_list=["a", "i", "u", "e", "o"],
        outdir=None,
        ctc_type="warpctc",
        num_spkrs=1,
        context_residual=False,
<<<<<<< HEAD
        replace_sos=False,
        tgt_lang=False,
=======
>>>>>>> 9e5e0910
        spa=False
    )
    defaults.update(kwargs)
    return argparse.Namespace(**defaults)


def init_torch_weight_const(m, val):
    for p in m.parameters():
        p.data.fill_(val)


def init_chainer_weight_const(m, val):
    for p in m.params():
        p.data[:] = val


@pytest.mark.parametrize(("etype", "dtype", "num_spkrs", "spa", "m_str", "text_idx1"), [
    ("vggblstmp", "lstm", 2, True, "espnet.nets.pytorch_backend.e2e_asr_mix", 0),
    ("vggbgrup", "gru", 2, True, "espnet.nets.pytorch_backend.e2e_asr_mix", 1),
])
def test_recognition_results_multi_outputs(etype, dtype, num_spkrs, spa, m_str, text_idx1):
    const = 1e-4
    numpy.random.seed(1)
    seq_true_texts = ([["uiuiuiuiuiuiuiuio", "uiuiuiuiuiuiuiuio"],
                       ["uiuiuiuiuiuiuiuio", "uiuiuiuiuiuiuiuio"]])

    # ctc_weight: 0.5 (hybrid CTC/attention), cannot be 0.0 (attention) or 1.0 (CTC)
    for text_idx2, ctc_weight in enumerate([0.5]):
        seq_true_text_sd = seq_true_texts[text_idx1]

        args = make_arg(etype=etype, ctc_weight=ctc_weight, num_spkrs=num_spkrs, spa=spa)
        m = importlib.import_module(m_str)
        model = m.E2E(40, 5, args)

        if "pytorch" in m_str:
            init_torch_weight_const(model, const)
        else:
            init_chainer_weight_const(model, const)

        data = [
            ("aaa", dict(feat=numpy.random.randn(100, 40).astype(
                numpy.float32), token=seq_true_text_sd))
        ]

        in_data = data[0][1]["feat"]
        nbest_hyps = model.recognize(in_data, args, args.char_list)

        seq_hat_text_sd = []
        for i in range(num_spkrs):
            y_hat = nbest_hyps[i][0]['yseq'][1:]
            seq_hat = [args.char_list[int(idx)] for idx in y_hat]
            seq_hat_text = "".join(seq_hat).replace('<space>', ' ')
            seq_hat_text_sd.append(seq_hat_text)

        seq_true_text_sd = data[0][1]["token"]

        assert seq_hat_text_sd == seq_true_text_sd


@pytest.mark.parametrize(("etype", "dtype", "num_spkrs", "m_str", "data_idx"), [
    ("vggblstmp", "lstm", 2, "espnet.nets.pytorch_backend.e2e_asr_mix", 0),
])
def test_pit_process(etype, dtype, num_spkrs, m_str, data_idx):
    bs = 10
    m = importlib.import_module(m_str)

    losses_2 = torch.ones([bs, 4], dtype=torch.float32)
    for i in range(bs):
        losses_2[i][i % 4] = 0
    true_losses_2 = torch.ones(bs, dtype=torch.float32) / 2
    perm_choices_2 = [[0, 1], [1, 0], [1, 0], [0, 1]]
    true_perm_2 = []
    for i in range(bs):
        true_perm_2.append(perm_choices_2[i % 4])
    true_perm_2 = torch.tensor(true_perm_2).long()

    losses = [losses_2]
    true_losses = [torch.mean(true_losses_2)]
    true_perm = [true_perm_2]

    args = make_arg(etype=etype, num_spkrs=num_spkrs)
    model = m.E2E(40, 5, args)
    min_loss, min_perm = model.pit.pit_process(losses[data_idx])

    assert min_loss == true_losses[data_idx]
    assert torch.equal(min_perm, true_perm[data_idx])<|MERGE_RESOLUTION|>--- conflicted
+++ resolved
@@ -44,12 +44,9 @@
         ctc_type="warpctc",
         num_spkrs=1,
         context_residual=False,
-<<<<<<< HEAD
+        spa=False,
         replace_sos=False,
-        tgt_lang=False,
-=======
->>>>>>> 9e5e0910
-        spa=False
+        tgt_lang=False
     )
     defaults.update(kwargs)
     return argparse.Namespace(**defaults)
