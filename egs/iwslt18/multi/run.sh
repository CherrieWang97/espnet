#!/bin/bash

# Copyright 2018 Kyoto University (Hirofumi Inaguma)
#  Apache 2.0  (http://www.apache.org/licenses/LICENSE-2.0)

. ./path.sh
. ./cmd.sh

# general configuration
backend=pytorch # chainer or pytorch
stage=-1        # start from -1 if you need to start from data download
stop_stage=100
ngpu=1          # number of gpus ("0" uses cpu, otherwise use gpu)
debugmode=1
N=0             # number of minibatches to be used (mainly for debugging). "0" uses all minibatches.
verbose=0       # verbose option
resume=/teamscratch/tts_intern_experiment/v-chengw/iwslt18/exp4st/asr_ctc/results/snapshot.ep.25000         # Resume the training from snapshot
seed=1          # seed to generate random number
# feature configuration
do_delta=false

train_config=conf/train.yaml
decode_config=conf/decode.yaml

# decoding parameter
recog_model=model.acc.best # set a model to be used for decoding: 'model.acc.best' or 'model.loss.best'

# pre-training related
asr_model=/teamscratch/tts_intern_experiment/v-chengw/iwslt18/exp4asr/asr_vgg_500/model.acc.best
<<<<<<< HEAD
mt_model=  #/teamscratch/tts_intern_experiment/v-chengw/iwslt18/exp4mt/mt_ted/results/model.acc.best
=======
mt_model=/teamscratch/tts_intern_experiment/v-chengw/iwslt18/exp4mt/mt_finetune/model.acc.best
>>>>>>> e7fc24e3

# preprocessing related
case=lc
# tc: truecase
# lc: lowercase
# lc.rm: lowercase with punctuation removal

# Set this to somewhere where you want to put your data, or where
# someone else has already put it.  You'll want to change this
# if you're not on the CLSP grid.
st_ted=/teamscratch/tts_intern_experiment/v-chengw/iwslt18/data
<<<<<<< HEAD
dumpdir=/teamscratch/tts_intern_experiment/v-chengw/iwslt18/data4st    # directory to dump full features
=======
dumpdir=/teamscratch/tts_intern_experiment/v-chengw/iwslt18/data4st   # directory to dump full features
>>>>>>> e7fc24e3
# st_ted=/n/sd3/inaguma/corpus/iwslt18/data

# exp tag
tag="" # tag for managing experiments.

. utils/parse_options.sh || exit 1;

. ./path.sh
. ./cmd.sh

# Set bash to 'debug' mode, it will exit on :
# -e 'error', -u 'undefined variable', -o ... 'error in pipeline', -x 'print commands',
set -e
set -u
set -o pipefail

train_set=train_nodevtest_sp.de
train_set_prefix=train_nodevtest_sp
train_dev=dev.de
recog_set="tst2013.de"


feat_tr_dir=${dumpdir}/${train_set}/delta${do_delta}; mkdir -p ${feat_tr_dir}
feat_dt_dir=${dumpdir}/${train_dev}/delta${do_delta}; mkdir -p ${feat_dt_dir}

<<<<<<< HEAD
dict=/teamscratch/tts_intern_experiment/v-chengw/iwslt18/data4mt/dict/ted_en.txt

# NOTE: skip stage 3: LM Preparation

expname=asr_ctc
=======
dict=/teamscratch/tts_intern_experiment/v-chengw/iwslt18/data4mt/dict/ted_de.txt

# NOTE: skip stage 3: LM Preparation

expname=premtl_subword_ctc
>>>>>>> e7fc24e3

expdir=/teamscratch/tts_intern_experiment/v-chengw/iwslt18/exp4st/${expname}
mkdir -p ${expdir}
mkdir -p exp
if [ ${stage} -le 4 ] && [ ${stop_stage} -ge 4 ]; then
    echo "stage 4: Network Training"

    ${cuda_cmd} --gpu ${ngpu} exp/${expname}.log \
        multi_train.py \
        --config ${train_config} \
        --ngpu ${ngpu} \
        --backend ${backend} \
        --outdir ${expdir}/results \
        --debugmode ${debugmode} \
        --dict ${dict} \
        --debugdir ${expdir} \
        --minibatches ${N} \
        --seed ${seed} \
        --verbose ${verbose} \
        --resume ${resume} \
<<<<<<< HEAD
        --train-json /teamscratch/tts_intern_experiment/v-chengw/iwslt18/data4st/dev.de/deltafalse/data_share.json \
        --valid-json /teamscratch/tts_intern_experiment/v-chengw/iwslt18/data4asr/dev/data_newsubword.json \
        --asr-json /teamscratch/tts_intern_experiment/v-chengw/iwslt18/data4asr/train/deltafalse/data_newsubword.json \
        --train-src /teamscratch/tts_intern_experiment/v-chengw/iwslt18/data4mt/st/dev/text.en.share.id \
        --train-trg /teamscratch/tts_intern_experiment/v-chengw/iwslt18/data4mt/st/dev/text.de.share.id \
        --asr-model ${asr_model} 
=======
        --train-json /teamscratch/tts_intern_experiment/v-chengw/iwslt18/data4st/train/data_newsubword.json \
        --valid-json /teamscratch/tts_intern_experiment/v-chengw/iwslt18/data4st/dev.de/deltafalse/data_newsubword.json \
        --asr-json /teamscratch/tts_intern_experiment/v-chengw/iwslt18/data4asr/train/deltafalse/data_newsubword.json \
        --train-src /teamscratch/tts_intern_experiment/v-chengw/iwslt18/data4mt/allTed/train/train.en.id \
        --train-trg /teamscratch/tts_intern_experiment/v-chengw/iwslt18/data4mt/allTed/train/train.de.id \
        --asr-model ${asr_model} \
        --mt-model ${mt_model}
>>>>>>> e7fc24e3
fi

if [ ${stage} -le 5 ] && [ ${stop_stage} -ge 5 ]; then
    echo "stage 5: Decoding"
    nj=16

    pids=() # initialize pids
    for rtask in ${recog_set}; do
    (
        decode_dir=decode_${rtask}
        feat_recog_dir=${dumpdir}/${rtask}/delta${do_delta}

        # split data
        #splitjson.py --parts ${nj} ${feat_recog_dir}/data.${case}.json

        #### use CPU for decoding
        ngpu=0
        mkdir -p exp/${decode_dir}
        mkdir -p ${expdir}/${decode_dir}

        ${decode_cmd} JOB=1:${nj} exp/${decode_dir}/log/decode.JOB.log \
            multi_recog.py \
            --config ${decode_config} \
            --ngpu ${ngpu} \
            --backend ${backend} \
            --batchsize 0 \
            --recog-json ${feat_recog_dir}/split${nj}utt/data.JOB.json \
            --result-label ${expdir}/${decode_dir}/data.JOB.json \
            --model ${expdir}/results/${recog_model}

        if [ ${rtask} = "dev.de" ] || [ ${rtask} = "test.de" ]; then
            score_bleu.sh --case ${case} --nlsyms ${nlsyms} ${expdir}/${decode_dir} de ${dict}
        else
            set=$(echo ${rtask} | cut -f -1 -d ".")
            local/score_bleu_reseg.sh --bpemodel /teamscratch/tts_intern_experiment/v-chengw/iwslt18/data4mt/dict/ted_de.model ${expdir}/${decode_dir} ${dict} ${st_ted} ${set}
        fi
    ) &
    pids+=($!) # store background pids
    done
    i=0; for pid in "${pids[@]}"; do wait ${pid} || ((++i)); done
    [ ${i} -gt 0 ] && echo "$0: ${i} background jobs are failed." && false
    echo "Finished"
fi<|MERGE_RESOLUTION|>--- conflicted
+++ resolved
@@ -27,11 +27,7 @@
 
 # pre-training related
 asr_model=/teamscratch/tts_intern_experiment/v-chengw/iwslt18/exp4asr/asr_vgg_500/model.acc.best
-<<<<<<< HEAD
 mt_model=  #/teamscratch/tts_intern_experiment/v-chengw/iwslt18/exp4mt/mt_ted/results/model.acc.best
-=======
-mt_model=/teamscratch/tts_intern_experiment/v-chengw/iwslt18/exp4mt/mt_finetune/model.acc.best
->>>>>>> e7fc24e3
 
 # preprocessing related
 case=lc
@@ -43,11 +39,7 @@
 # someone else has already put it.  You'll want to change this
 # if you're not on the CLSP grid.
 st_ted=/teamscratch/tts_intern_experiment/v-chengw/iwslt18/data
-<<<<<<< HEAD
 dumpdir=/teamscratch/tts_intern_experiment/v-chengw/iwslt18/data4st    # directory to dump full features
-=======
-dumpdir=/teamscratch/tts_intern_experiment/v-chengw/iwslt18/data4st   # directory to dump full features
->>>>>>> e7fc24e3
 # st_ted=/n/sd3/inaguma/corpus/iwslt18/data
 
 # exp tag
@@ -73,19 +65,11 @@
 feat_tr_dir=${dumpdir}/${train_set}/delta${do_delta}; mkdir -p ${feat_tr_dir}
 feat_dt_dir=${dumpdir}/${train_dev}/delta${do_delta}; mkdir -p ${feat_dt_dir}
 
-<<<<<<< HEAD
 dict=/teamscratch/tts_intern_experiment/v-chengw/iwslt18/data4mt/dict/ted_en.txt
 
 # NOTE: skip stage 3: LM Preparation
 
 expname=asr_ctc
-=======
-dict=/teamscratch/tts_intern_experiment/v-chengw/iwslt18/data4mt/dict/ted_de.txt
-
-# NOTE: skip stage 3: LM Preparation
-
-expname=premtl_subword_ctc
->>>>>>> e7fc24e3
 
 expdir=/teamscratch/tts_intern_experiment/v-chengw/iwslt18/exp4st/${expname}
 mkdir -p ${expdir}
@@ -106,22 +90,12 @@
         --seed ${seed} \
         --verbose ${verbose} \
         --resume ${resume} \
-<<<<<<< HEAD
         --train-json /teamscratch/tts_intern_experiment/v-chengw/iwslt18/data4st/dev.de/deltafalse/data_share.json \
         --valid-json /teamscratch/tts_intern_experiment/v-chengw/iwslt18/data4asr/dev/data_newsubword.json \
         --asr-json /teamscratch/tts_intern_experiment/v-chengw/iwslt18/data4asr/train/deltafalse/data_newsubword.json \
         --train-src /teamscratch/tts_intern_experiment/v-chengw/iwslt18/data4mt/st/dev/text.en.share.id \
         --train-trg /teamscratch/tts_intern_experiment/v-chengw/iwslt18/data4mt/st/dev/text.de.share.id \
         --asr-model ${asr_model} 
-=======
-        --train-json /teamscratch/tts_intern_experiment/v-chengw/iwslt18/data4st/train/data_newsubword.json \
-        --valid-json /teamscratch/tts_intern_experiment/v-chengw/iwslt18/data4st/dev.de/deltafalse/data_newsubword.json \
-        --asr-json /teamscratch/tts_intern_experiment/v-chengw/iwslt18/data4asr/train/deltafalse/data_newsubword.json \
-        --train-src /teamscratch/tts_intern_experiment/v-chengw/iwslt18/data4mt/allTed/train/train.en.id \
-        --train-trg /teamscratch/tts_intern_experiment/v-chengw/iwslt18/data4mt/allTed/train/train.de.id \
-        --asr-model ${asr_model} \
-        --mt-model ${mt_model}
->>>>>>> e7fc24e3
 fi
 
 if [ ${stage} -le 5 ] && [ ${stop_stage} -ge 5 ]; then
