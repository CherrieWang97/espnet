# If a Python interpreter is specified, then creates a virtualenv from it
# PYTHON := /usr/bin/python2.7
PYTHON :=
# The python version installed in the conda setup
PYTHON_VERSION := 3.7
CUPY_VERSION := 5.0.0
# PyTorch version: 0.4.1 or 1.0.0
TH_VERSION := 1.0.0
# Use a prebuild Kaldi to omit the installation
KALDI :=

# Both Miniconda2/3 can install any Python versions
CONDA_URL := https://repo.continuum.io/miniconda/Miniconda3-latest-Linux-x86_64.sh
# PyTorch>=1.0.0 requires gcc>=4.9 when buliding the extensions
GCC_VERSION := $(shell gcc -dumpversion)

.PHONY: all clean

all: venv chainer_patch.done kaldi.done warp-ctc.done chainer_ctc.done kaldiio extra

all_python: venv chainer_patch.done warp-ctc.done chainer_ctc.done

<<<<<<< HEAD
extra: nkf.done sentencepiece.done mecab.done moses

=======
>>>>>>> 2823d9a1

ifneq ($(strip $(KALDI)),)
kaldi.done:
	ln -s $(abspath $(KALDI)) kaldi
	touch kaldi.done
else
kaldi.done:
	test -d kaldi || git clone https://github.com/kaldi-asr/kaldi.git
	cd kaldi/tools; $(MAKE) all
	cd kaldi/src; ./configure --shared --use-cuda=no; $(MAKE) depend; $(MAKE) all
	touch kaldi.done
endif


ifneq ($(strip $(PYTHON)),)
venv:
	test -d venv || virtualenv -p $(PYTHON) venv
espnet.done: venv
	. venv/bin/activate; pip install pip --upgrade
	. venv/bin/activate; pip install -e ..
	. venv/bin/activate; pip install cupy==$(CUPY_VERSION) torch==$(TH_VERSION) matplotlib
	touch espnet.done
else
miniconda.sh:
	test -f miniconda.sh || wget $(CONDA_URL) -O miniconda.sh
venv: miniconda.sh
	test -d $(PWD)/venv || bash miniconda.sh -b -p $(PWD)/venv
	. venv/bin/activate && conda update -y conda
	. venv/bin/activate && conda install -y python=$(PYTHON_VERSION)
	. venv/bin/activate && conda info -a
espnet.done: venv
	. venv/bin/activate && conda install -y pytorch=$(TH_VERSION) -c pytorch
	. venv/bin/activate && conda install -y matplotlib
	. venv/bin/activate && pip install -e ..
	. venv/bin/activate && pip install cupy==$(CUPY_VERSION) 
	touch espnet.done
endif

kaldiio: venv
	. venv/bin/activate; pip install git+https://github.com/nttcslab-sp/kaldiio.git

chainer_patch.done: espnet.done
	$(eval FILENAME := $(shell find venv/lib -name "multiprocess_iterator.py"))
	patch $(FILENAME) < prefetch.patch
	touch chainer_patch.done

warp-ctc.done: espnet.done
	rm -rf warp-ctc
	git clone https://github.com/jnishi/warp-ctc.git
	# Note(kamo): Requires gcc>=4.9 to build extensions with pytorch>=1.0
	if . venv/bin/activate && python -c 'import torch as t;assert t.__version__[0] == "1"' &> /dev/null; then \
        . venv/bin/activate && python -c "from distutils.version import LooseVersion as V;assert V('$(GCC_VERSION)') >= V('4.9'), 'Requires gcc>=4.9'"; \
	fi
	if . venv/bin/activate && python -c 'import torch as t;assert t.__version__[0] == "1"' &> /dev/null; then \
        cd warp-ctc; git checkout -b pytorch-1.0.0 remotes/origin/pytorch-1.0.0; \
    fi
	. venv/bin/activate; cd warp-ctc && mkdir build && cd build && cmake .. && make -j4 ; true
	. venv/bin/activate; pip install cffi
	. venv/bin/activate; cd warp-ctc/pytorch_binding && python setup.py install # maybe need to: apt-get install python-dev
	touch warp-ctc.done

chainer_ctc.done: espnet.done
	rm -rf chainer_ctc
	git clone https://github.com/jheymann85/chainer_ctc.git
	. venv/bin/activate; pip install cython
	. venv/bin/activate; cd chainer_ctc && chmod +x install_warp-ctc.sh && ./install_warp-ctc.sh ; true
	. venv/bin/activate; cd chainer_ctc && pip install .
	touch chainer_ctc.done

nkf.done:
	rm -rf nkf
	mkdir -p nkf
	cd nkf; wget https://ja.osdn.net/dl/nkf/nkf-2.1.4.tar.gz
	cd nkf; tar zxvf nkf-2.1.4.tar.gz; cd nkf-2.1.4; $(MAKE) prefix=.
	touch nkf.done

sentencepiece.done:
	rm -rf sentencepiece
	git clone https://github.com/google/sentencepiece.git
	cd sentencepiece && mkdir build && cd build && (cmake3 .. || cmake ..) && $(MAKE)
	touch sentencepiece.done

mecab.done:
	rm -rf mecab
	git clone https://github.com/taku910/mecab.git
	cd mecab/mecab && ./configure --with-charset=utf8 --prefix=$(PWD)/mecab && $(MAKE) && $(MAKE) check && $(MAKE) install
	cd mecab/mecab-ipadic && ./configure --with-charset=utf8 --with-mecab-config=$(PWD)/mecab/bin/mecab-config --prefix=$(PWD)/mecab && $(MAKE) && $(MAKE) install
	cd mecab && git clone --depth 1 https://github.com/neologd/mecab-ipadic-neologd.git
	cd mecab/mecab-ipadic-neologd && export PATH=$(PWD)/mecab/bin:$(PATH) && ./bin/install-mecab-ipadic-neologd -n -y -p $(PWD)/mecab/mecab-ipadic-neologd
	. venv/bin/activate; pip install mojimoji pykakasi
	. venv/bin/activate; if [ `python --version | cut -c 8` -eq 3 ]; then \
		if [ ! -e swig.done ]; then \
			rm -rf swig; \
			mkdir -p swig; \
			cd swig; \
			wget https://sourceforge.net/projects/swig/files/swig/swig-3.0.12/swig-3.0.12.tar.gz; \
			tar zxvf swig-3.0.12.tar.gz; \
			cd swig-3.0.12 && ./configure prefix=$(PWD)/swig && $(MAKE) && $(MAKE) install; \
			touch $(PWD)/swig.done; \
		fi; \
		deactivate; \
		export PATH=$(PWD)/swig/bin:$(PATH); \
		. venv/bin/activate; pip install mecab-python3; \
	else \
		pip install mecab-python; \
	fi
	touch mecab.done

moses:
	git clone https://github.com/moses-smt/mosesdecoder.git moses

clean: clean_extra
	rm -rf kaldi venv warp-ctc chainer_ctc
	rm -f miniconda.sh
	rm -rf *.done
	find . -iname "*.pyc" -delete

clean_python:
	rm -rf venv warp-ctc chainer_ctc kaldi-io-for-python
	rm -f miniconda.sh
	rm -rf chainer_patch.done warp-ctc.done chainer_ctc.done
	find . -iname "*.pyc" -delete

clean_extra:
	rm -rf nkf sentencepiece mecab swig moses<|MERGE_RESOLUTION|>--- conflicted
+++ resolved
@@ -20,11 +20,8 @@
 
 all_python: venv chainer_patch.done warp-ctc.done chainer_ctc.done
 
-<<<<<<< HEAD
 extra: nkf.done sentencepiece.done mecab.done moses
 
-=======
->>>>>>> 2823d9a1
 
 ifneq ($(strip $(KALDI)),)
 kaldi.done:
