#!/usr/bin/env python3
# encoding: utf-8

# Copyright 2017 Johns Hopkins University (Shinji Watanabe)
#  Apache 2.0  (http://www.apache.org/licenses/LICENSE-2.0)

"""Training/decoding definition for the speech recognition task."""

import copy
import json
import logging
import math
import os
import sys
import pdb

from chainer import reporter as reporter_module
from chainer import training
from chainer.training import extensions
from chainer.training.updater import StandardUpdater
import numpy as np
from tensorboardX import SummaryWriter
import torch
from torch.nn.parallel import data_parallel

from espnet.asr.asr_utils import adadelta_eps_decay
from espnet.asr.asr_utils import add_results_to_json
from espnet.asr.asr_utils import CompareValueTrigger
from espnet.asr.asr_utils import get_model_conf
from espnet.asr.asr_utils import plot_spectrogram
from espnet.asr.asr_utils import restore_snapshot
from espnet.asr.asr_utils import snapshot_object
from espnet.asr.asr_utils import torch_load
from espnet.asr.asr_utils import torch_resume
from espnet.asr.asr_utils import torch_snapshot
from espnet.asr.pytorch_backend.asr_init import load_trained_model
from espnet.asr.pytorch_backend.asr_init import load_trained_modules
import espnet.lm.pytorch_backend.extlm as extlm_pytorch
from espnet.nets.asr_interface import ASRInterface
from espnet.nets.pytorch_backend.e2e_asr import pad_list
import espnet.nets.pytorch_backend.lm.default as lm_pytorch
from espnet.nets.pytorch_backend.streaming.segment import SegmentStreamingE2E
from espnet.nets.pytorch_backend.streaming.window import WindowStreamingE2E
from espnet.transform.spectrogram import IStft
from espnet.transform.transformation import Transformation
from espnet.utils.cli_writers import file_writer_helper
from espnet.utils.dataset import ChainerDataLoader
from espnet.utils.dataset import TransformDataset
from espnet.utils.deterministic_utils import set_deterministic_pytorch
from espnet.utils.dynamic_import import dynamic_import
from espnet.utils.io_utils import LoadInputsAndTargets
from espnet.utils.training.batchfy import make_batchset
from espnet.utils.training.evaluator import BaseEvaluator
from espnet.utils.training.iterators import ShufflingEnabler
from espnet.utils.training.tensorboard_logger import TensorboardLogger
from espnet.utils.training.train_utils import check_early_stop
from espnet.utils.training.train_utils import set_early_stop

import matplotlib
matplotlib.use('Agg')

if sys.version_info[0] == 2:
    from itertools import izip_longest as zip_longest
else:
    from itertools import zip_longest as zip_longest


class CustomEvaluator(BaseEvaluator):
    """Custom Evaluator for Pytorch.

    Args:
        model (torch.nn.Module): The model to evaluate.
        iterator (chainer.dataset.Iterator) : The train iterator.

        target (link | dict[str, link]) :Link object or a dictionary of
            links to evaluate. If this is just a link object, the link is
            registered by the name ``'main'``.

        device (torch.device): The device used.
        ngpu (int): The number of GPUs.

    """

    def __init__(self, model, iterator, target, device, ngpu=None):
        super(CustomEvaluator, self).__init__(iterator, target)
        self.model = model
        self.device = device
        if ngpu is not None:
            self.ngpu = ngpu
        elif device.type == "cpu":
            self.ngpu = 0
        else:
            self.ngpu = 1

    # The core part of the update routine can be customized by overriding
    def evaluate(self):
        """Main evaluate routine for CustomEvaluator."""
        iterator = self._iterators['main']

        if self.eval_hook:
            self.eval_hook(self)

        if hasattr(iterator, 'reset'):
            iterator.reset()
            it = iterator
        else:
            it = copy.copy(iterator)

        summary = reporter_module.DictSummary()

        self.model.eval()
        with torch.no_grad():
            for batch in it:
                x = tuple(arr.to(self.device) if arr is not None else None for arr in batch)
                observation = {}
                with reporter_module.report_scope(observation):
                    # read scp files
                    # x: original json with loaded features
                    #    will be converted to chainer variable later
                    self.model(*x)

                summary.add(observation)
        self.model.train()

        return summary.compute_mean()


class CustomUpdater(StandardUpdater):
    """Custom Updater for Pytorch.

    Args:
        model (torch.nn.Module): The model to update.
        grad_clip_threshold (float): The gradient clipping value to use.
        train_iter (chainer.dataset.Iterator): The training iterator.
        optimizer (torch.optim.optimizer): The training optimizer.

        device (torch.device): The device to use.
        ngpu (int): The number of gpus to use.
        use_apex (bool): The flag to use Apex in backprop.

    """

    def __init__(self, model, grad_clip_threshold, train_iter,
                 optimizer, device, ngpu, grad_noise=False, accum_grad=1, use_apex=False):
        super(CustomUpdater, self).__init__(train_iter, optimizer)
        self.model = model
        self.grad_clip_threshold = grad_clip_threshold
        self.device = device
        self.ngpu = ngpu
        self.accum_grad = accum_grad
        self.forward_count = 0
        self.grad_noise = grad_noise
        self.iteration = 0
        self.use_apex = use_apex

    # The core part of the update routine can be customized by overriding.
    def update_core(self):
        """Main update routine of the CustomUpdater."""
        # When we pass one iterator and optimizer to StandardUpdater.__init__,
        # they are automatically named 'main'.
        train_iter = self.get_iterator('main')
        optimizer = self.get_optimizer('main')

        # Get the next batch ( a list of json files)
        batch = train_iter.next()
        self.iteration += 1
        
        x = tuple(arr.to(self.device) if type(arr) == torch.Tensor else arr for arr in batch)

        # Compute the loss at this time step and accumulate it
        if self.ngpu == 0:
            loss = self.model(*x).mean() / self.accum_grad
        else:
            # apex does not support torch.nn.DataParallel
            loss = data_parallel(self.model, x, range(self.ngpu)).mean() / self.accum_grad
        if self.use_apex:
            from apex import amp
            # NOTE: for a compatibility with noam optimizer
            opt = optimizer.optimizer if hasattr(optimizer, "optimizer") else optimizer
            with amp.scale_loss(loss, opt) as scaled_loss:
                scaled_loss.backward()
        else:
            loss.backward()
        # gradient noise injection
        if self.grad_noise:
            from espnet.asr.asr_utils import add_gradient_noise
            add_gradient_noise(self.model, self.iteration, duration=100, eta=1.0, scale_factor=0.55)
        loss.detach()  # Truncate the graph

        # update parameters
        self.forward_count += 1
        if self.forward_count != self.accum_grad:
            return
        self.forward_count = 0
        # compute the gradient norm to check if it is normal or not
        grad_norm = torch.nn.utils.clip_grad_norm_(
            self.model.parameters(), self.grad_clip_threshold)
        logging.info('grad norm={}'.format(grad_norm))
        if math.isnan(grad_norm):
            logging.warning('grad norm is nan. Do not update model.')
        else:
            optimizer.step()
        optimizer.zero_grad()

    def update(self):
        self.update_core()
        # #iterations with accum_grad > 1
        # Ref.: https://github.com/espnet/espnet/issues/777


class CustomConverter(object):
    """Custom batch converter for Pytorch.

    Args:
        subsampling_factor (int): The subsampling factor.
        dtype (torch.dtype): Data type to convert.

    """

    def __init__(self, subsampling_factor=1, dtype=torch.float32, pad_asr=False):
        """Construct a CustomConverter object."""
        self.subsampling_factor = subsampling_factor
        self.ignore_id = -1
        self.dtype = dtype
        self.pad_asr = pad_asr

    def __call__(self, batch, device=torch.device('cpu')):
        """Transform a batch and send it to a device.

        Args:
            batch (list): The batch to transform.
            device (torch.device): The device to send to.

        Returns:
            tuple(torch.Tensor, torch.Tensor, torch.Tensor)

        """
        # batch should be located in list
        assert len(batch) == 1
        xs, ys = batch[0]
        ys = list(ys)

        # perform subsampling
        if self.subsampling_factor > 1:
            xs = [x[::self.subsampling_factor, :] for x in xs]

        # get batch of lengths of input sequences
        ilens = np.array([x.shape[0] for x in xs])

        # perform padding and convert to tensor
        # currently only support real number
        if xs[0].dtype.kind == 'c':
            xs_pad_real = pad_list(
                [torch.from_numpy(x.real).float() for x in xs], 0).to(device, dtype=self.dtype)
            xs_pad_imag = pad_list(
                [torch.from_numpy(x.imag).float() for x in xs], 0).to(device, dtype=self.dtype)
            # Note(kamo):
            # {'real': ..., 'imag': ...} will be changed to ComplexTensor in E2E.
            # Don't create ComplexTensor and give it E2E here
            # because torch.nn.DataParellel can't handle it.
            xs_pad = {'real': xs_pad_real, 'imag': xs_pad_imag}
        else:
            xs_pad = pad_list([torch.from_numpy(x).float() for x in xs], 0).to(device, dtype=self.dtype)

        ilens = torch.from_numpy(ilens).to(device)
        # NOTE: this is for multi-task learning (e.g., speech translation)
        ys_pad = pad_list([torch.from_numpy(np.array(y[0]) if isinstance(y, tuple) else y).long()
                               for y in ys], self.ignore_id).to(device)
        if self.pad_asr:
            ys_pad_asr = pad_list([torch.from_numpy(np.array(y[1])).long()
                                  for y in ys], 0).to(device)
            ylens = torch.from_numpy(np.array([len(y[1]) for y in ys])).to(device)
            return xs_pad, ilens, ys_pad, ys_pad_asr, ylens
        
        return xs_pad, ilens, ys_pad

class MaskConverter(object):
    """Custom batch converter for Pytorch.

    Args:
        subsampling_factor (int): The subsampling factor.
        dtype (torch.dtype): Data type to convert.

    """

    def __init__(self, subsampling_factor=1, dtype=torch.float32, mask_ratio=0.15):
        """Construct a MaskConverter object."""
        self.subsampling_factor = subsampling_factor
        self.ignore_id = -1
        self.dtype = dtype
        self.mask_ratio = mask_ratio

    def mask_feats(self, feat, params):
        tag, start, end, label = params
        seq_len = label.shape[0]
        mask = np.random.binomial(1, self.mask_ratio, size=seq_len)
        tag_mask = np.random.binomial(1, 0.5, size=seq_len)
        tag = tag & tag_mask
        mask = mask & ~tag
        mask_id = np.argwhere(mask == 1)
        label_mask = []
        start_id = []
        end_id = []
        fill_num = feat.mean()
        #chunk_len = []
        for i in range(len(mask_id)):
            id = mask_id[i]
            #label_mask.append(-1)
            label_mask.append(label[id][0])
            start_id.append(int(start[id][0]))
            end_id.append(int(end[id][0]))
            #if i == 0:
            #    chunk_len.append(start[id][0] // 4)
            #else:
            #    chunk_len.append(start[id][0] // 4 - end[mask_id[i-1]][0] // 4)
            #chunk_len.append(end[id][0] // 4 - start[id][0] // 4)
            feat[start[id][0]:end[id][0]] = fill_num
        #label_mask.append(-1)
        return feat, label_mask, start_id, end_id

    def __call__(self, batch, device=torch.device('cpu')):
        """Transform a batch and send it to a device.

        Args:
            batch (list): The batch to transform.
            device (torch.device): The device to send to.

        Returns:
            tuple(torch.Tensor, torch.Tensor, torch.Tensor)

        """
        # batch should be located in list
        assert len(batch) == 1
        xs, ys = batch[0]
        ys = list(ys)
        masked_xs = []
        masked_label = []
        starts = []
        ends = []
        #chunk_lens = []
        for i in range(len(xs)):
            x, y, start, end = self.mask_feats(xs[i], ys[i])
            masked_xs.append(x)
            masked_label.append(y)
            starts.append(start)
            ends.append(end)
            #chunk_lens.append(chunk_len)
            #mask = np.array([0] * len(x))
            #mask[start:end] = 1
            #mask_mats.append(mask)
            #mask_ids.append(mask_id)
        xs = masked_xs
        
        # perform subsampling
        if self.subsampling_factor > 1:
            xs = [x[::self.subsampling_factor, :] for x in xs]

        # get batch of lengths of input sequences
        ilens = np.array([x.shape[0] for x in xs])
        ilens = torch.from_numpy(ilens).to(device)
        xs_pad = pad_list([torch.from_numpy(x).float() for x in xs], 0).to(device, dtype=self.dtype)

        ys_pad = pad_list([torch.from_numpy(y[3]) for y in ys], self.ignore_id).long().to(device)
        ys_mask_pad = pad_list([torch.tensor(y) for y in masked_label], self.ignore_id).long().to(device)
        
        # NOTE: this is for multi-task learning (e.g., speech translation)
        #ys_pad = torch.from_numpy(np.array(ys))
        #mask = pad_list([torch.from_numpy(m).byte() for m in mask_mats], 0).to(device)
        """
        labels = ys_pad.clone()
        token_mask = torch.bernoulli(torch.full(labels.shape, self.mask_ratio)).byte()
        mask = token_mask & ~tag
        index = (mask == 1).nonzero()
        mask_start = []
        mask_end = []
        for idx in index:
           batch_id = index[0][0]
           token_id = index[0][1]
           start_id = start[batch_id][token_id]
           end_id = end[batch_id][token_id]
           xs_pad[batch_id, start_id: end_id].fill_(xs_pad[batch_id].mean())
        pdb.set_trace()
        """
        return xs_pad, ilens, ys_pad, ys_mask_pad, starts, ends


def train(args):
    """Train with the given args.

    Args:
        args (namespace): The program arguments.

    """
    set_deterministic_pytorch(args)

    # check cuda availability
    if not torch.cuda.is_available():
        logging.warning('cuda is not available')

    # get input and output dimension info
    with open(args.train_json, 'rb') as f:
        train_json = json.load(f)['utts']
    utts = list(train_json.keys())
    idim = int(train_json[utts[0]]['input'][0]['shape'][-1])
    odim = int(train_json[utts[0]]['output'][0]['shape'][-1])
    logging.info('#input dims : ' + str(idim))
    logging.info('#output dims: ' + str(odim))

    # specify attention, CTC, hybrid mode
    if args.mtlalpha == 1.0:
        mtl_mode = 'ctc'
        logging.info('Pure CTC mode')
    elif args.mtlalpha == 0.0:
        mtl_mode = 'att'
        logging.info('Pure attention mode')
    else:
        mtl_mode = 'mtl'
        logging.info('Multitask learning mode')

    if args.enc_init is not None or args.dec_init is not None:
        model = load_trained_modules(idim, odim, args)
    else:
        model_class = dynamic_import(args.model_module)
        model = model_class(idim, odim, args)
    assert isinstance(model, ASRInterface)

    subsampling_factor = model.subsample[0]

    if args.rnnlm is not None:
        rnnlm_args = get_model_conf(args.rnnlm, args.rnnlm_conf)
        rnnlm = lm_pytorch.ClassifierWithState(
            lm_pytorch.RNNLM(
                len(args.char_list), rnnlm_args.layer, rnnlm_args.unit))
        torch.load(args.rnnlm, rnnlm)
        model.rnnlm = rnnlm

    # write model config
    if not os.path.exists(args.outdir):
        os.makedirs(args.outdir)
    model_conf = args.outdir + '/model.json'
    with open(model_conf, 'wb') as f:
        logging.info('writing a model config file to ' + model_conf)
        f.write(json.dumps((idim, odim, vars(args)),
                           indent=4, ensure_ascii=False, sort_keys=True).encode('utf_8'))
    for key in sorted(vars(args).keys()):
        logging.info('ARGS: ' + key + ': ' + str(vars(args)[key]))

    reporter = model.reporter

    # check the use of multi-gpu
    if args.ngpu > 1:
        if args.batch_size != 0:
            logging.info('batch size is automatically increased (%d -> %d)' % (
                args.batch_size, args.batch_size * args.ngpu))
            args.batch_size *= args.ngpu

    # set torch device
    device = torch.device("cuda" if args.ngpu > 0 else "cpu")
    if args.train_dtype in ("float16", "float32", "float64"):
        dtype = getattr(torch, args.train_dtype)
    else:
        dtype = torch.float32
    model = model.to(device=device, dtype=dtype)

    # Setup an optimizer
    if args.opt == 'adadelta':
        optimizer = torch.optim.Adadelta(
            model.parameters(), rho=0.95, eps=args.eps,
            weight_decay=args.weight_decay)
    elif args.opt == 'adam':
        optimizer = torch.optim.Adam(model.parameters(),
                                     weight_decay=args.weight_decay)
    elif args.opt == 'noam':
        from espnet.nets.pytorch_backend.transformer.optimizer import get_std_opt
        optimizer = get_std_opt(model, args.adim, args.transformer_warmup_steps, args.transformer_lr)
    else:
        raise NotImplementedError("unknown optimizer: " + args.opt)

    # setup apex.amp
    if args.train_dtype in ("O0", "O1", "O2", "O3"):
        try:
            from apex import amp
        except ImportError as e:
            logging.error(f"You need to install apex for --train-dtype {args.train_dtype}. "
                          "See https://github.com/NVIDIA/apex#linux")
            raise e
        if args.opt == 'noam':
            model, optimizer.optimizer = amp.initialize(model, optimizer.optimizer, opt_level=args.train_dtype)
        else:
            model, optimizer = amp.initialize(model, optimizer, opt_level=args.train_dtype)
        use_apex = True
    else:
        use_apex = False

    # FIXME: TOO DIRTY HACK
    setattr(optimizer, "target", reporter)
    setattr(optimizer, "serialize", lambda s: reporter.serialize(s))

    # Setup a converter
<<<<<<< HEAD
    converter = CustomConverter(subsampling_factor=subsampling_factor, dtype=dtype)
=======
    converter = MaskConverter(subsampling_factor=subsampling_factor, dtype=dtype, mask_ratio=args.mask_ratio)
>>>>>>> 47e9cd21

    # read json data
    with open(args.train_json, 'rb') as f:
        train_json = json.load(f)['utts']
    with open(args.valid_json, 'rb') as f:
        valid_json = json.load(f)['utts']
    use_sortagrad = args.sortagrad == -1 or args.sortagrad > 0
    # make minibatch list (variable length)
    train = make_batchset(train_json, args.batch_size,
                          args.maxlen_in, args.maxlen_out, args.minibatches,
                          min_batch_size=args.ngpu if args.ngpu > 1 else 1,
                          shortest_first=use_sortagrad,
                          count=args.batch_count,
                          batch_bins=args.batch_bins,
                          batch_frames_in=args.batch_frames_in,
                          batch_frames_out=args.batch_frames_out,
                          batch_frames_inout=args.batch_frames_inout)
    valid = make_batchset(valid_json, args.batch_size,
                          args.maxlen_in, args.maxlen_out, args.minibatches,
                          min_batch_size=args.ngpu if args.ngpu > 1 else 1,
                          count=args.batch_count,
                          batch_bins=args.batch_bins,
                          batch_frames_in=args.batch_frames_in,
                          batch_frames_out=args.batch_frames_out,
                          batch_frames_inout=args.batch_frames_inout)
    logging.warning('train data size: {}'.format(len(train)))
    load_tr = LoadInputsAndTargets(
        mode='asr', load_output=True, preprocess_conf=args.preprocess_conf,
        preprocess_args={'train': True}  # Switch the mode of preprocessing
    )
    load_cv = LoadInputsAndTargets(
        mode='asr', load_output=True, preprocess_conf=args.preprocess_conf,
        preprocess_args={'train': False}  # Switch the mode of preprocessing
    )
    # hack to make batchsize argument as 1
    # actual bathsize is included in a list
    # default collate function converts numpy array to pytorch tensor
    # we used an empty collate function instead which returns list
    #traindata = [load_tr(data) for data in train]
    train_iter = {'main': ChainerDataLoader(
        dataset=TransformDataset(train, lambda data: converter([load_tr(data)])),
        batch_size=1, num_workers=4,
        shuffle=not use_sortagrad, collate_fn=lambda x: x[0])}
    valid_iter = {'main': ChainerDataLoader(
        dataset=TransformDataset(valid, lambda data: converter([load_cv(data)])),
        batch_size=1, shuffle=False, collate_fn=lambda x: x[0],
        num_workers=10)}
    # Set up a trainer
    updater = CustomUpdater(
        model, args.grad_clip, train_iter, optimizer,
        device, args.ngpu, args.grad_noise, args.accum_grad, use_apex=use_apex)
    trainer = training.Trainer(
        updater, (args.epochs, 'epoch'), out=args.outdir)

    if use_sortagrad:
        trainer.extend(ShufflingEnabler([train_iter]),
                       trigger=(args.sortagrad if args.sortagrad != -1 else args.epochs, 'epoch'))

    # Resume from a snapshot
    if args.resume:
        logging.info('resumed from %s' % args.resume)
        torch_resume(args.resume, trainer)

    # Evaluate the model with the test dataset for each epoch
    trainer.extend(CustomEvaluator(model, valid_iter, reporter, device, args.ngpu))

    # Save attention weight each epoch
    """
    if args.num_save_attention > 0 and args.mtlalpha != 1.0:
        data = sorted(list(valid_json.items())[:args.num_save_attention],
                      key=lambda x: int(x[1]['input'][0]['shape'][1]), reverse=True)
        if hasattr(model, "module"):
            att_vis_fn = model.module.calculate_all_attentions
            plot_class = model.module.attention_plot_class
        else:
            att_vis_fn = model.calculate_all_attentions
            plot_class = model.attention_plot_class
        att_reporter = plot_class(
            att_vis_fn, data, args.outdir + "/att_ws",
            converter=converter, transform=load_cv, device=device)
        trainer.extend(att_reporter, trigger=(1, 'epoch'))
    else:
        att_reporter = None
    """
    att_reporter = None
    # Make a plot for training and validation values
    """
    trainer.extend(extensions.PlotReport(['main/loss', 'validation/main/loss',
                                          'main/loss_ctc', 'validation/main/loss_ctc',
                                          'main/loss_att', 'validation/main/loss_att'],
                                         'epoch', file_name='loss.png'))
    trainer.extend(extensions.PlotReport(['main/acc', 'validation/main/acc'],
                                         'epoch', file_name='acc.png'))
    trainer.extend(extensions.PlotReport(['main/cer_ctc', 'validation/main/cer_ctc'],
                                         'epoch', file_name='cer.png'))
    """
    # Save best models
    #trainer.extend(snapshot_object(model, 'model.loss.best'),
    #               trigger=training.triggers.MinValueTrigger('validation/main/loss'))
    #if mtl_mode != 'ctc':
    #    trainer.extend(snapshot_object(model, 'model.acc.best'),
    #                   trigger=training.triggers.MaxValueTrigger('validation/main/acc'))

    # save snapshot which contains model and optimizer states
    trainer.extend(torch_snapshot(), trigger=(1, 'epoch'))

    # epsilon decay in the optimizer
    if args.opt == 'adadelta':
        if args.criterion == 'acc' and mtl_mode != 'ctc':
            trainer.extend(restore_snapshot(model, args.outdir + '/model.acc.best', load_fn=torch_load),
                           trigger=CompareValueTrigger(
                               'validation/main/acc',
                               lambda best_value, current_value: best_value > current_value))
            trainer.extend(adadelta_eps_decay(args.eps_decay),
                           trigger=CompareValueTrigger(
                               'validation/main/acc',
                               lambda best_value, current_value: best_value > current_value))
        elif args.criterion == 'loss':
            trainer.extend(restore_snapshot(model, args.outdir + '/model.loss.best', load_fn=torch_load),
                           trigger=CompareValueTrigger(
                               'validation/main/loss',
                               lambda best_value, current_value: best_value < current_value))
            trainer.extend(adadelta_eps_decay(args.eps_decay),
                           trigger=CompareValueTrigger(
                               'validation/main/loss',
                               lambda best_value, current_value: best_value < current_value))

    # Write a log of evaluation statistics for each epoch
    trainer.extend(extensions.LogReport(trigger=(args.report_interval_iters, 'iteration')))
    report_keys = ['epoch', 'iteration', 'main/loss', 'main/loss_ctc', 'main/loss_att',
                   'validation/main/loss', 'validation/main/loss_ctc', 'validation/main/loss_att',
                   'main/acc', 'validation/main/acc', 'main/cer_ctc', 'validation/main/cer_ctc',
                   'elapsed_time']
    if args.opt == 'adadelta':
        trainer.extend(extensions.observe_value(
            'eps', lambda trainer: trainer.updater.get_optimizer('main').param_groups[0]["eps"]),
            trigger=(args.report_interval_iters, 'iteration'))
        report_keys.append('eps')
    if args.opt == 'noam':
        trainer.extend(extensions.observe_value(
            'lr', lambda trainer: trainer.updater.get_optimizer('main').param_groups[0]["lr"]),
            trigger=(args.report_interval_iters, 'iteration'))
        report_keys.append('lr')
    if args.report_cer:
        report_keys.append('validation/main/cer')
    if args.report_wer:
        report_keys.append('validation/main/wer')
    trainer.extend(extensions.PrintReport(
        report_keys), trigger=(args.report_interval_iters, 'iteration'))

    trainer.extend(extensions.ProgressBar(update_interval=args.report_interval_iters))
    set_early_stop(trainer, args)

    if args.tensorboard_dir is not None and args.tensorboard_dir != "":
        trainer.extend(TensorboardLogger(SummaryWriter(args.tensorboard_dir), att_reporter),
                       trigger=(args.report_interval_iters, "iteration"))
    # Run the training
    trainer.run()
    check_early_stop(trainer, args.epochs)


def recog(args):
    """Decode with the given args.

    Args:
        args (namespace): The program arguments.
    """
    set_deterministic_pytorch(args)
    model, train_args = load_trained_model(args.model)
    assert isinstance(model, ASRInterface)
    model.recog_args = args

    # read rnnlm
    if args.rnnlm:
        rnnlm_args = get_model_conf(args.rnnlm, args.rnnlm_conf)
        if getattr(rnnlm_args, "model_module", "default") != "default":
            raise ValueError("use '--api v2' option to decode with non-default language model")
        rnnlm = lm_pytorch.ClassifierWithState(
            lm_pytorch.RNNLM(
                len(train_args.char_list), rnnlm_args.layer, rnnlm_args.unit))
        torch_load(args.rnnlm, rnnlm)
        rnnlm.eval()
    else:
        rnnlm = None

    if args.word_rnnlm:
        rnnlm_args = get_model_conf(args.word_rnnlm, args.word_rnnlm_conf)
        word_dict = rnnlm_args.char_list_dict
        char_dict = {x: i for i, x in enumerate(train_args.char_list)}
        word_rnnlm = lm_pytorch.ClassifierWithState(lm_pytorch.RNNLM(
            len(word_dict), rnnlm_args.layer, rnnlm_args.unit))
        torch_load(args.word_rnnlm, word_rnnlm)
        word_rnnlm.eval()

        if rnnlm is not None:
            rnnlm = lm_pytorch.ClassifierWithState(
                extlm_pytorch.MultiLevelLM(word_rnnlm.predictor,
                                           rnnlm.predictor, word_dict, char_dict))
        else:
            rnnlm = lm_pytorch.ClassifierWithState(
                extlm_pytorch.LookAheadWordLM(word_rnnlm.predictor,
                                              word_dict, char_dict))

    # gpu
    if args.ngpu == 1:
        gpu_id = list(range(args.ngpu))
        logging.info('gpu id: ' + str(gpu_id))
        model.cuda()
        if rnnlm:
            rnnlm.cuda()

    # read json data
    with open(args.recog_json, 'rb') as f:
        js = json.load(f)['utts']
    new_js = {}

    load_inputs_and_targets = LoadInputsAndTargets(
        mode='asr', load_output=False, sort_in_input_length=False,
        preprocess_conf=train_args.preprocess_conf
        if args.preprocess_conf is None else args.preprocess_conf,
        preprocess_args={'train': False})

    if args.batchsize == 0:
        with torch.no_grad():
            for idx, name in enumerate(js.keys(), 1):
                logging.info('(%d/%d) decoding ' + name, idx, len(js.keys()))
                batch = [(name, js[name])]
                feat = load_inputs_and_targets(batch)[0][0]
                if args.streaming_mode == 'window':
                    logging.info('Using streaming recognizer with window size %d frames', args.streaming_window)
                    se2e = WindowStreamingE2E(e2e=model, recog_args=args, rnnlm=rnnlm)
                    for i in range(0, feat.shape[0], args.streaming_window):
                        logging.info('Feeding frames %d - %d', i, i + args.streaming_window)
                        se2e.accept_input(feat[i:i + args.streaming_window])
                    logging.info('Running offline attention decoder')
                    se2e.decode_with_attention_offline()
                    logging.info('Offline attention decoder finished')
                    nbest_hyps = se2e.retrieve_recognition()
                elif args.streaming_mode == 'segment':
                    logging.info('Using streaming recognizer with threshold value %d', args.streaming_min_blank_dur)
                    nbest_hyps = []
                    for n in range(args.nbest):
                        nbest_hyps.append({'yseq': [], 'score': 0.0})
                    se2e = SegmentStreamingE2E(e2e=model, recog_args=args, rnnlm=rnnlm)
                    r = np.prod(model.subsample)
                    for i in range(0, feat.shape[0], r):
                        hyps = se2e.accept_input(feat[i:i + r])
                        if hyps is not None:
                            text = ''.join([train_args.char_list[int(x)]
                                            for x in hyps[0]['yseq'][1:-1] if int(x) != -1])
                            text = text.replace('\u2581', ' ').strip()  # for SentencePiece
                            text = text.replace(model.space, ' ')
                            text = text.replace(model.blank, '')
                            logging.info(text)
                            for n in range(args.nbest):
                                nbest_hyps[n]['yseq'].extend(hyps[n]['yseq'])
                                nbest_hyps[n]['score'] += hyps[n]['score']
                else:
                    nbest_hyps = model.recognize(feat, args, train_args.char_list, rnnlm)
                new_js[name] = add_results_to_json(js[name], nbest_hyps, train_args.char_list)

    else:
        def grouper(n, iterable, fillvalue=None):
            kargs = [iter(iterable)] * n
            return zip_longest(*kargs, fillvalue=fillvalue)

        # sort data if batchsize > 1
        keys = list(js.keys())
        if args.batchsize > 1:
            feat_lens = [js[key]['input'][0]['shape'][0] for key in keys]
            sorted_index = sorted(range(len(feat_lens)), key=lambda i: -feat_lens[i])
            keys = [keys[i] for i in sorted_index]

        with torch.no_grad():
            for names in grouper(args.batchsize, keys, None):
                names = [name for name in names if name]
                batch = [(name, js[name]) for name in names]
                feats = load_inputs_and_targets(batch)[0]
                nbest_hyps = model.recognize_batch(feats, args, train_args.char_list, rnnlm=rnnlm)

                for i, nbest_hyp in enumerate(nbest_hyps):
                    name = names[i]
                    new_js[name] = add_results_to_json(js[name], nbest_hyp, train_args.char_list)

    with open(args.result_label, 'wb') as f:
        f.write(json.dumps({'utts': new_js}, indent=4, ensure_ascii=False, sort_keys=True).encode('utf_8'))


def enhance(args):
    """Dumping enhanced speech and mask.

    Args:
        args (namespace): The program arguments.
    """
    set_deterministic_pytorch(args)
    # read training config
    idim, odim, train_args = get_model_conf(args.model, args.model_conf)

    # load trained model parameters
    logging.info('reading model parameters from ' + args.model)
    model_class = dynamic_import(train_args.model_module)
    model = model_class(idim, odim, train_args)
    assert isinstance(model, ASRInterface)
    torch_load(args.model, model)
    model.recog_args = args

    # gpu
    if args.ngpu == 1:
        gpu_id = list(range(args.ngpu))
        logging.info('gpu id: ' + str(gpu_id))
        model.cuda()

    # read json data
    with open(args.recog_json, 'rb') as f:
        js = json.load(f)['utts']

    load_inputs_and_targets = LoadInputsAndTargets(
        mode='asr', load_output=False, sort_in_input_length=False,
        preprocess_conf=None  # Apply pre_process in outer func
    )
    if args.batchsize == 0:
        args.batchsize = 1

    # Creates writers for outputs from the network
    if args.enh_wspecifier is not None:
        enh_writer = file_writer_helper(args.enh_wspecifier,
                                        filetype=args.enh_filetype)
    else:
        enh_writer = None

    # Creates a Transformation instance
    preprocess_conf = (
        train_args.preprocess_conf if args.preprocess_conf is None
        else args.preprocess_conf)
    if preprocess_conf is not None:
        logging.info('Use preprocessing'.format(preprocess_conf))
        transform = Transformation(preprocess_conf)
    else:
        transform = None

    # Creates a IStft instance
    istft = None
    frame_shift = args.istft_n_shift  # Used for plot the spectrogram
    if args.apply_istft:
        if preprocess_conf is not None:
            # Read the conffile and find stft setting
            with open(preprocess_conf) as f:
                # Json format: e.g.
                #    {"process": [{"type": "stft",
                #                  "win_length": 400,
                #                  "n_fft": 512, "n_shift": 160,
                #                  "window": "han"},
                #                 {"type": "foo", ...}, ...]}
                conf = json.load(f)
                assert 'process' in conf, conf
                # Find stft setting
                for p in conf['process']:
                    if p['type'] == 'stft':
                        istft = IStft(win_length=p['win_length'],
                                      n_shift=p['n_shift'],
                                      window=p.get('window', 'hann'))
                        logging.info('stft is found in {}. '
                                     'Setting istft config from it\n{}'
                                     .format(preprocess_conf, istft))
                        frame_shift = p['n_shift']
                        break
        if istft is None:
            # Set from command line arguments
            istft = IStft(win_length=args.istft_win_length,
                          n_shift=args.istft_n_shift,
                          window=args.istft_window)
            logging.info('Setting istft config from the command line args\n{}'
                         .format(istft))

    # sort data
    keys = list(js.keys())
    feat_lens = [js[key]['input'][0]['shape'][0] for key in keys]
    sorted_index = sorted(range(len(feat_lens)), key=lambda i: -feat_lens[i])
    keys = [keys[i] for i in sorted_index]

    def grouper(n, iterable, fillvalue=None):
        kargs = [iter(iterable)] * n
        return zip_longest(*kargs, fillvalue=fillvalue)

    num_images = 0
    if not os.path.exists(args.image_dir):
        os.makedirs(args.image_dir)

    for names in grouper(args.batchsize, keys, None):
        batch = [(name, js[name]) for name in names]

        # May be in time region: (Batch, [Time, Channel])
        org_feats = load_inputs_and_targets(batch)[0]
        if transform is not None:
            # May be in time-freq region: : (Batch, [Time, Channel, Freq])
            feats = transform(org_feats, train=False)
        else:
            feats = org_feats

        with torch.no_grad():
            enhanced, mask, ilens = model.enhance(feats)

        for idx, name in enumerate(names):
            # Assuming mask, feats : [Batch, Time, Channel. Freq]
            #          enhanced    : [Batch, Time, Freq]
            enh = enhanced[idx][:ilens[idx]]
            mas = mask[idx][:ilens[idx]]
            feat = feats[idx]

            # Plot spectrogram
            if args.image_dir is not None and num_images < args.num_images:
                import matplotlib.pyplot as plt
                num_images += 1
                ref_ch = 0

                plt.figure(figsize=(20, 10))
                plt.subplot(4, 1, 1)
                plt.title('Mask [ref={}ch]'.format(ref_ch))
                plot_spectrogram(plt, mas[:, ref_ch].T, fs=args.fs,
                                 mode='linear', frame_shift=frame_shift,
                                 bottom=False, labelbottom=False)

                plt.subplot(4, 1, 2)
                plt.title('Noisy speech [ref={}ch]'.format(ref_ch))
                plot_spectrogram(plt, feat[:, ref_ch].T, fs=args.fs,
                                 mode='db', frame_shift=frame_shift,
                                 bottom=False, labelbottom=False)

                plt.subplot(4, 1, 3)
                plt.title('Masked speech [ref={}ch]'.format(ref_ch))
                plot_spectrogram(
                    plt, (feat[:, ref_ch] * mas[:, ref_ch]).T,
                    frame_shift=frame_shift,
                    fs=args.fs, mode='db', bottom=False, labelbottom=False)

                plt.subplot(4, 1, 4)
                plt.title('Enhanced speech')
                plot_spectrogram(plt, enh.T, fs=args.fs,
                                 mode='db', frame_shift=frame_shift)

                plt.savefig(os.path.join(args.image_dir, name + '.png'))
                plt.clf()

            # Write enhanced wave files
            if enh_writer is not None:
                if istft is not None:
                    enh = istft(enh)
                else:
                    enh = enh

                if args.keep_length:
                    if len(org_feats[idx]) < len(enh):
                        # Truncate the frames added by stft padding
                        enh = enh[:len(org_feats[idx])]
                    elif len(org_feats) > len(enh):
                        padwidth = [(0, (len(org_feats[idx]) - len(enh)))] \
                            + [(0, 0)] * (enh.ndim - 1)
                        enh = np.pad(enh, padwidth, mode='constant')

                if args.enh_filetype in ('sound', 'sound.hdf5'):
                    enh_writer[name] = (args.fs, enh)
                else:
                    # Hint: To dump stft_signal, mask or etc,
                    # enh_filetype='hdf5' might be convenient.
                    enh_writer[name] = enh

            if num_images >= args.num_images and enh_writer is None:
                logging.info('Breaking the process.')
                break<|MERGE_RESOLUTION|>--- conflicted
+++ resolved
@@ -497,11 +497,7 @@
     setattr(optimizer, "serialize", lambda s: reporter.serialize(s))
 
     # Setup a converter
-<<<<<<< HEAD
     converter = CustomConverter(subsampling_factor=subsampling_factor, dtype=dtype)
-=======
-    converter = MaskConverter(subsampling_factor=subsampling_factor, dtype=dtype, mask_ratio=args.mask_ratio)
->>>>>>> 47e9cd21
 
     # read json data
     with open(args.train_json, 'rb') as f:
