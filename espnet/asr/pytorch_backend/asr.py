#!/usr/bin/env python3
# encoding: utf-8

# Copyright 2017 Johns Hopkins University (Shinji Watanabe)
#  Apache 2.0  (http://www.apache.org/licenses/LICENSE-2.0)

"""Training/decoding definition for the speech recognition task."""

import copy
import json
import logging
import math
import os
import sys

from chainer import reporter as reporter_module
from chainer import training
from chainer.training import extensions
from chainer.training.updater import StandardUpdater
import numpy as np
from tensorboardX import SummaryWriter
import torch
from torch.nn.parallel import data_parallel

from espnet.asr.asr_utils import adadelta_eps_decay
from espnet.asr.asr_utils import add_results_to_json
from espnet.asr.asr_utils import CompareValueTrigger
from espnet.asr.asr_utils import get_model_conf
from espnet.asr.asr_utils import plot_spectrogram
from espnet.asr.asr_utils import restore_snapshot
from espnet.asr.asr_utils import snapshot_object
from espnet.asr.asr_utils import torch_load
from espnet.asr.asr_utils import torch_resume
from espnet.asr.asr_utils import torch_snapshot
from espnet.asr.pytorch_backend.asr_init import load_trained_model
from espnet.asr.pytorch_backend.asr_init import load_trained_modules
import espnet.lm.pytorch_backend.extlm as extlm_pytorch
from espnet.nets.asr_interface import ASRInterface
from espnet.nets.pytorch_backend.e2e_asr import pad_list
import espnet.nets.pytorch_backend.lm.default as lm_pytorch
from espnet.nets.pytorch_backend.streaming.segment import SegmentStreamingE2E
from espnet.nets.pytorch_backend.streaming.window import WindowStreamingE2E
from espnet.transform.spectrogram import IStft
from espnet.transform.transformation import Transformation
from espnet.utils.cli_writers import file_writer_helper
from espnet.utils.dataset import ChainerDataLoader
from espnet.utils.dataset import TransformDataset
from espnet.utils.deterministic_utils import set_deterministic_pytorch
from espnet.utils.dynamic_import import dynamic_import
from espnet.utils.io_utils import LoadInputsAndTargets
from espnet.utils.training.batchfy import make_batchset
from espnet.utils.training.evaluator import BaseEvaluator
from espnet.utils.training.iterators import ShufflingEnabler
from espnet.utils.training.tensorboard_logger import TensorboardLogger
from espnet.utils.training.train_utils import check_early_stop
from espnet.utils.training.train_utils import set_early_stop

import matplotlib
matplotlib.use('Agg')

if sys.version_info[0] == 2:
    from itertools import izip_longest as zip_longest
else:
    from itertools import zip_longest as zip_longest


class CustomEvaluator(BaseEvaluator):
    """Custom Evaluator for Pytorch.

    Args:
        model (torch.nn.Module): The model to evaluate.
        iterator (chainer.dataset.Iterator) : The train iterator.

        target (link | dict[str, link]) :Link object or a dictionary of
            links to evaluate. If this is just a link object, the link is
            registered by the name ``'main'``.

        device (torch.device): The device used.
        ngpu (int): The number of GPUs.

    """

    def __init__(self, model, iterator, target, device, ngpu=None):
        super(CustomEvaluator, self).__init__(iterator, target)
        self.model = model
        self.device = device
        if ngpu is not None:
            self.ngpu = ngpu
        elif device.type == "cpu":
            self.ngpu = 0
        else:
            self.ngpu = 1

    # The core part of the update routine can be customized by overriding
    def evaluate(self):
        """Main evaluate routine for CustomEvaluator."""
        iterator = self._iterators['main']

        if self.eval_hook:
            self.eval_hook(self)

        if hasattr(iterator, 'reset'):
            iterator.reset()
            it = iterator
        else:
            it = copy.copy(iterator)

        summary = reporter_module.DictSummary()

        self.model.eval()
        with torch.no_grad():
            for batch in it:
                x = tuple(arr.to(self.device) for arr in batch)
                observation = {}
                with reporter_module.report_scope(observation):
                    # read scp files
                    # x: original json with loaded features
                    #    will be converted to chainer variable later
                    if self.ngpu == 0:
                        self.model(*x)
                    else:
                        # apex does not support torch.nn.DataParallel
                        data_parallel(self.model, x, range(self.ngpu))

                summary.add(observation)
        self.model.train()

        return summary.compute_mean()


class CustomUpdater(StandardUpdater):
    """Custom Updater for Pytorch.

    Args:
        model (torch.nn.Module): The model to update.
        grad_clip_threshold (float): The gradient clipping value to use.
        train_iter (chainer.dataset.Iterator): The training iterator.
        optimizer (torch.optim.optimizer): The training optimizer.

        device (torch.device): The device to use.
        ngpu (int): The number of gpus to use.
        use_apex (bool): The flag to use Apex in backprop.

    """

    def __init__(self, model, grad_clip_threshold, train_iter,
                 optimizer, device, ngpu, grad_noise=False, accum_grad=1, use_apex=False):
        super(CustomUpdater, self).__init__(train_iter, optimizer)
        self.model = model
        self.grad_clip_threshold = grad_clip_threshold
        self.device = device
        self.ngpu = ngpu
        self.accum_grad = accum_grad
        self.forward_count = 0
        self.grad_noise = grad_noise
        self.iteration = 0
        self.use_apex = use_apex

    # The core part of the update routine can be customized by overriding.
    def update_core(self):
        """Main update routine of the CustomUpdater."""
        # When we pass one iterator and optimizer to StandardUpdater.__init__,
        # they are automatically named 'main'.
        train_iter = self.get_iterator('main')
        optimizer = self.get_optimizer('main')

        # Get the next batch ( a list of json files)
        batch = train_iter.next()
        self.iteration += 1

        x = tuple(arr.to(self.device) for arr in batch)

        # Compute the loss at this time step and accumulate it
        if self.ngpu == 0:
            loss = self.model(*x).mean() / self.accum_grad
        else:
            # apex does not support torch.nn.DataParallel
            loss = data_parallel(self.model, x, range(self.ngpu)).mean() / self.accum_grad
        if self.use_apex:
            from apex import amp
            # NOTE: for a compatibility with noam optimizer
            opt = optimizer.optimizer if hasattr(optimizer, "optimizer") else optimizer
            with amp.scale_loss(loss, opt) as scaled_loss:
                scaled_loss.backward()
        else:
            loss.backward()
        # gradient noise injection
        if self.grad_noise:
            from espnet.asr.asr_utils import add_gradient_noise
            add_gradient_noise(self.model, self.iteration, duration=100, eta=1.0, scale_factor=0.55)
        loss.detach()  # Truncate the graph

        # update parameters
        self.forward_count += 1
        if self.forward_count != self.accum_grad:
            return
        self.forward_count = 0
        # compute the gradient norm to check if it is normal or not
        grad_norm = torch.nn.utils.clip_grad_norm_(
            self.model.parameters(), self.grad_clip_threshold)
        logging.info('grad norm={}'.format(grad_norm))
        if math.isnan(grad_norm):
            logging.warning('grad norm is nan. Do not update model.')
        else:
            optimizer.step()
        optimizer.zero_grad()

    def update(self):
        self.update_core()
        # #iterations with accum_grad > 1
        # Ref.: https://github.com/espnet/espnet/issues/777
        if self.forward_count == 0:
            self.iteration += 1


class CustomConverter(object):
    """Custom batch converter for Pytorch.

    Args:
        subsampling_factor (int): The subsampling factor.
        dtype (torch.dtype): Data type to convert.

    """

    def __init__(self, subsampling_factor=1, dtype=torch.float32):
        """Construct a CustomConverter object."""
        self.subsampling_factor = subsampling_factor
        self.ignore_id = -1
        self.dtype = dtype

<<<<<<< HEAD
    def __call__(self, batch, device=torch.device('cpu')):
        """Transforms a batch and send it to a device.
=======
    def __call__(self, batch, device):
        """Transform a batch and send it to a device.
>>>>>>> cc7a023d

        Args:
            batch (list): The batch to transform.
            device (torch.device): The device to send to.

        Returns:
            tuple(torch.Tensor, torch.Tensor, torch.Tensor)

        """
        # batch should be located in list
        assert len(batch) == 1
        xs, ys = batch[0]

        # perform subsampling
        if self.subsampling_factor > 1:
            xs = [x[::self.subsampling_factor, :] for x in xs]

        # get batch of lengths of input sequences
        ilens = np.array([x.shape[0] for x in xs])

        # perform padding and convert to tensor
        # currently only support real number
        if xs[0].dtype.kind == 'c':
            xs_pad_real = pad_list(
                [torch.from_numpy(x.real).float() for x in xs], 0).to(device, dtype=self.dtype)
            xs_pad_imag = pad_list(
                [torch.from_numpy(x.imag).float() for x in xs], 0).to(device, dtype=self.dtype)
            # Note(kamo):
            # {'real': ..., 'imag': ...} will be changed to ComplexTensor in E2E.
            # Don't create ComplexTensor and give it E2E here
            # because torch.nn.DataParellel can't handle it.
            xs_pad = {'real': xs_pad_real, 'imag': xs_pad_imag}
        else:
            xs_pad = pad_list([torch.from_numpy(x).float() for x in xs], 0).to(device, dtype=self.dtype)

        ilens = torch.from_numpy(ilens).to(device)
        # NOTE: this is for multi-task learning (e.g., speech translation)
        ys_pad = pad_list([torch.from_numpy(np.array(y[0]) if isinstance(y, tuple) else y).long()
                           for y in ys], self.ignore_id).to(device)

        return xs_pad, ilens, ys_pad


def train(args):
    """Train with the given args.

    Args:
        args (namespace): The program arguments.

    """
    set_deterministic_pytorch(args)

    # check cuda availability
    if not torch.cuda.is_available():
        logging.warning('cuda is not available')

    # get input and output dimension info
    with open(args.valid_json, 'rb') as f:
        valid_json = json.load(f)['utts']
    utts = list(valid_json.keys())
    idim = int(valid_json[utts[0]]['input'][0]['shape'][-1])
    odim = int(valid_json[utts[0]]['output'][0]['shape'][-1])
    logging.info('#input dims : ' + str(idim))
    logging.info('#output dims: ' + str(odim))

    # specify attention, CTC, hybrid mode
    if args.mtlalpha == 1.0:
        mtl_mode = 'ctc'
        logging.info('Pure CTC mode')
    elif args.mtlalpha == 0.0:
        mtl_mode = 'att'
        logging.info('Pure attention mode')
    else:
        mtl_mode = 'mtl'
        logging.info('Multitask learning mode')

    if args.enc_init is not None or args.dec_init is not None:
        model = load_trained_modules(idim, odim, args)
    else:
        model_class = dynamic_import(args.model_module)
        model = model_class(idim, odim, args)
    assert isinstance(model, ASRInterface)

    subsampling_factor = model.subsample[0]

    if args.rnnlm is not None:
        rnnlm_args = get_model_conf(args.rnnlm, args.rnnlm_conf)
        rnnlm = lm_pytorch.ClassifierWithState(
            lm_pytorch.RNNLM(
                len(args.char_list), rnnlm_args.layer, rnnlm_args.unit))
        torch.load(args.rnnlm, rnnlm)
        model.rnnlm = rnnlm

    # write model config
    if not os.path.exists(args.outdir):
        os.makedirs(args.outdir)
    model_conf = args.outdir + '/model.json'
    with open(model_conf, 'wb') as f:
        logging.info('writing a model config file to ' + model_conf)
        f.write(json.dumps((idim, odim, vars(args)),
                           indent=4, ensure_ascii=False, sort_keys=True).encode('utf_8'))
    for key in sorted(vars(args).keys()):
        logging.info('ARGS: ' + key + ': ' + str(vars(args)[key]))

    reporter = model.reporter

    # check the use of multi-gpu
    if args.ngpu > 1:
        if args.batch_size != 0:
            logging.info('batch size is automatically increased (%d -> %d)' % (
                args.batch_size, args.batch_size * args.ngpu))
            args.batch_size *= args.ngpu

    # set torch device
    device = torch.device("cuda" if args.ngpu > 0 else "cpu")
    if args.train_dtype in ("float16", "float32", "float64"):
        dtype = getattr(torch, args.train_dtype)
    else:
        dtype = torch.float32
    model = model.to(device=device, dtype=dtype)

    # Setup an optimizer
    if args.opt == 'adadelta':
        optimizer = torch.optim.Adadelta(
            model.parameters(), rho=0.95, eps=args.eps,
            weight_decay=args.weight_decay)
    elif args.opt == 'adam':
        optimizer = torch.optim.Adam(model.parameters(),
                                     weight_decay=args.weight_decay)
    elif args.opt == 'noam':
        from espnet.nets.pytorch_backend.transformer.optimizer import get_std_opt
        optimizer = get_std_opt(model, args.adim, args.transformer_warmup_steps, args.transformer_lr)
    else:
        raise NotImplementedError("unknown optimizer: " + args.opt)

    # setup apex.amp
    if args.train_dtype in ("O0", "O1", "O2", "O3"):
        try:
            from apex import amp
        except ImportError as e:
            logging.error(f"You need to install apex for --train-dtype {args.train_dtype}. "
                          "See https://github.com/NVIDIA/apex#linux")
            raise e
        if args.opt == 'noam':
            model, optimizer.optimizer = amp.initialize(model, optimizer.optimizer, opt_level=args.train_dtype)
        else:
            model, optimizer = amp.initialize(model, optimizer, opt_level=args.train_dtype)
        use_apex = True
    else:
        use_apex = False

    # FIXME: TOO DIRTY HACK
    setattr(optimizer, "target", reporter)
    setattr(optimizer, "serialize", lambda s: reporter.serialize(s))

    # Setup a converter
    converter = CustomConverter(subsampling_factor=subsampling_factor, dtype=dtype)

    # read json data
    with open(args.train_json, 'rb') as f:
        train_json = json.load(f)['utts']
    with open(args.valid_json, 'rb') as f:
        valid_json = json.load(f)['utts']

    use_sortagrad = args.sortagrad == -1 or args.sortagrad > 0
    # make minibatch list (variable length)
    train = make_batchset(train_json, args.batch_size,
                          args.maxlen_in, args.maxlen_out, args.minibatches,
                          min_batch_size=args.ngpu if args.ngpu > 1 else 1,
                          shortest_first=use_sortagrad,
                          count=args.batch_count,
                          batch_bins=args.batch_bins,
                          batch_frames_in=args.batch_frames_in,
                          batch_frames_out=args.batch_frames_out,
                          batch_frames_inout=args.batch_frames_inout)
    valid = make_batchset(valid_json, args.batch_size,
                          args.maxlen_in, args.maxlen_out, args.minibatches,
                          min_batch_size=args.ngpu if args.ngpu > 1 else 1,
                          count=args.batch_count,
                          batch_bins=args.batch_bins,
                          batch_frames_in=args.batch_frames_in,
                          batch_frames_out=args.batch_frames_out,
                          batch_frames_inout=args.batch_frames_inout)

    load_tr = LoadInputsAndTargets(
        mode='asr', load_output=True, preprocess_conf=args.preprocess_conf,
        preprocess_args={'train': True}  # Switch the mode of preprocessing
    )
    load_cv = LoadInputsAndTargets(
        mode='asr', load_output=True, preprocess_conf=args.preprocess_conf,
        preprocess_args={'train': False}  # Switch the mode of preprocessing
    )
    # hack to make batchsize argument as 1
    # actual bathsize is included in a list
    # default collate function converts numpy array to pytorch tensor
    # we used an empty collate function instead which returns list
    train_iter = {'main': ChainerDataLoader(
        dataset=TransformDataset(train, lambda data: converter([load_tr(data)])),
        batch_size=1, num_workers=args.n_iter_processes,
        shuffle=not use_sortagrad, collate_fn=lambda x: x[0])}
    valid_iter = {'main': ChainerDataLoader(
        dataset=TransformDataset(valid, lambda data: converter([load_cv(data)])),
        batch_size=1, shuffle=False, collate_fn=lambda x: x[0],
        num_workers=args.n_iter_processes)}

    # Set up a trainer
    updater = CustomUpdater(
        model, args.grad_clip, train_iter, optimizer,
        device, args.ngpu, args.grad_noise, args.accum_grad, use_apex=use_apex)
    trainer = training.Trainer(
        updater, (args.epochs, 'epoch'), out=args.outdir)

    if use_sortagrad:
        trainer.extend(ShufflingEnabler([train_iter]),
                       trigger=(args.sortagrad if args.sortagrad != -1 else args.epochs, 'epoch'))

    # Resume from a snapshot
    if args.resume:
        logging.info('resumed from %s' % args.resume)
        torch_resume(args.resume, trainer)

    # Evaluate the model with the test dataset for each epoch
    trainer.extend(CustomEvaluator(model, valid_iter, reporter, device, args.ngpu))

    # Save attention weight each epoch
    if args.num_save_attention > 0 and args.mtlalpha != 1.0:
        data = sorted(list(valid_json.items())[:args.num_save_attention],
                      key=lambda x: int(x[1]['input'][0]['shape'][1]), reverse=True)
        if hasattr(model, "module"):
            att_vis_fn = model.module.calculate_all_attentions
            plot_class = model.module.attention_plot_class
        else:
            att_vis_fn = model.calculate_all_attentions
            plot_class = model.attention_plot_class
        att_reporter = plot_class(
            att_vis_fn, data, args.outdir + "/att_ws",
            converter=converter, transform=load_cv, device=device)
        trainer.extend(att_reporter, trigger=(1, 'epoch'))
    else:
        att_reporter = None

    # Make a plot for training and validation values
    trainer.extend(extensions.PlotReport(['main/loss', 'validation/main/loss',
                                          'main/loss_ctc', 'validation/main/loss_ctc',
                                          'main/loss_att', 'validation/main/loss_att'],
                                         'epoch', file_name='loss.png'))
    trainer.extend(extensions.PlotReport(['main/acc', 'validation/main/acc'],
                                         'epoch', file_name='acc.png'))
    trainer.extend(extensions.PlotReport(['main/cer_ctc', 'validation/main/cer_ctc'],
                                         'epoch', file_name='cer.png'))

    # Save best models
    trainer.extend(snapshot_object(model, 'model.loss.best'),
                   trigger=training.triggers.MinValueTrigger('validation/main/loss'))
    if mtl_mode != 'ctc':
        trainer.extend(snapshot_object(model, 'model.acc.best'),
                       trigger=training.triggers.MaxValueTrigger('validation/main/acc'))

    # save snapshot which contains model and optimizer states
    trainer.extend(torch_snapshot(), trigger=(1, 'epoch'))

    # epsilon decay in the optimizer
    if args.opt == 'adadelta':
        if args.criterion == 'acc' and mtl_mode != 'ctc':
            trainer.extend(restore_snapshot(model, args.outdir + '/model.acc.best', load_fn=torch_load),
                           trigger=CompareValueTrigger(
                               'validation/main/acc',
                               lambda best_value, current_value: best_value > current_value))
            trainer.extend(adadelta_eps_decay(args.eps_decay),
                           trigger=CompareValueTrigger(
                               'validation/main/acc',
                               lambda best_value, current_value: best_value > current_value))
        elif args.criterion == 'loss':
            trainer.extend(restore_snapshot(model, args.outdir + '/model.loss.best', load_fn=torch_load),
                           trigger=CompareValueTrigger(
                               'validation/main/loss',
                               lambda best_value, current_value: best_value < current_value))
            trainer.extend(adadelta_eps_decay(args.eps_decay),
                           trigger=CompareValueTrigger(
                               'validation/main/loss',
                               lambda best_value, current_value: best_value < current_value))

    # Write a log of evaluation statistics for each epoch
    trainer.extend(extensions.LogReport(trigger=(args.report_interval_iters, 'iteration')))
    report_keys = ['epoch', 'iteration', 'main/loss', 'main/loss_ctc', 'main/loss_att',
                   'validation/main/loss', 'validation/main/loss_ctc', 'validation/main/loss_att',
                   'main/acc', 'validation/main/acc', 'main/cer_ctc', 'validation/main/cer_ctc',
                   'elapsed_time']
    if args.opt == 'adadelta':
        trainer.extend(extensions.observe_value(
            'eps', lambda trainer: trainer.updater.get_optimizer('main').param_groups[0]["eps"]),
            trigger=(args.report_interval_iters, 'iteration'))
        report_keys.append('eps')
    if args.report_cer:
        report_keys.append('validation/main/cer')
    if args.report_wer:
        report_keys.append('validation/main/wer')
    trainer.extend(extensions.PrintReport(
        report_keys), trigger=(args.report_interval_iters, 'iteration'))

    trainer.extend(extensions.ProgressBar(update_interval=args.report_interval_iters))
    set_early_stop(trainer, args)

    if args.tensorboard_dir is not None and args.tensorboard_dir != "":
        trainer.extend(TensorboardLogger(SummaryWriter(args.tensorboard_dir), att_reporter),
                       trigger=(args.report_interval_iters, "iteration"))
    # Run the training
    trainer.run()
    check_early_stop(trainer, args.epochs)


def recog(args):
    """Decode with the given args.

    Args:
        args (namespace): The program arguments.
    """
    set_deterministic_pytorch(args)
    model, train_args = load_trained_model(args.model)
    assert isinstance(model, ASRInterface)
    model.recog_args = args

    # read rnnlm
    if args.rnnlm:
        rnnlm_args = get_model_conf(args.rnnlm, args.rnnlm_conf)
        if getattr(rnnlm_args, "model_module", "default") != "default":
            raise ValueError("use '--api v2' option to decode with non-default language model")
        rnnlm = lm_pytorch.ClassifierWithState(
            lm_pytorch.RNNLM(
                len(train_args.char_list), rnnlm_args.layer, rnnlm_args.unit))
        torch_load(args.rnnlm, rnnlm)
        rnnlm.eval()
    else:
        rnnlm = None

    if args.word_rnnlm:
        rnnlm_args = get_model_conf(args.word_rnnlm, args.word_rnnlm_conf)
        word_dict = rnnlm_args.char_list_dict
        char_dict = {x: i for i, x in enumerate(train_args.char_list)}
        word_rnnlm = lm_pytorch.ClassifierWithState(lm_pytorch.RNNLM(
            len(word_dict), rnnlm_args.layer, rnnlm_args.unit))
        torch_load(args.word_rnnlm, word_rnnlm)
        word_rnnlm.eval()

        if rnnlm is not None:
            rnnlm = lm_pytorch.ClassifierWithState(
                extlm_pytorch.MultiLevelLM(word_rnnlm.predictor,
                                           rnnlm.predictor, word_dict, char_dict))
        else:
            rnnlm = lm_pytorch.ClassifierWithState(
                extlm_pytorch.LookAheadWordLM(word_rnnlm.predictor,
                                              word_dict, char_dict))

    # gpu
    if args.ngpu == 1:
        gpu_id = list(range(args.ngpu))
        logging.info('gpu id: ' + str(gpu_id))
        model.cuda()
        if rnnlm:
            rnnlm.cuda()

    # read json data
    with open(args.recog_json, 'rb') as f:
        js = json.load(f)['utts']
    new_js = {}

    load_inputs_and_targets = LoadInputsAndTargets(
        mode='asr', load_output=False, sort_in_input_length=False,
        preprocess_conf=train_args.preprocess_conf
        if args.preprocess_conf is None else args.preprocess_conf,
        preprocess_args={'train': False})

    if args.batchsize == 0:
        with torch.no_grad():
            for idx, name in enumerate(js.keys(), 1):
                logging.info('(%d/%d) decoding ' + name, idx, len(js.keys()))
                batch = [(name, js[name])]
                feat = load_inputs_and_targets(batch)[0][0]
                if args.streaming_mode == 'window':
                    logging.info('Using streaming recognizer with window size %d frames', args.streaming_window)
                    se2e = WindowStreamingE2E(e2e=model, recog_args=args, rnnlm=rnnlm)
                    for i in range(0, feat.shape[0], args.streaming_window):
                        logging.info('Feeding frames %d - %d', i, i + args.streaming_window)
                        se2e.accept_input(feat[i:i + args.streaming_window])
                    logging.info('Running offline attention decoder')
                    se2e.decode_with_attention_offline()
                    logging.info('Offline attention decoder finished')
                    nbest_hyps = se2e.retrieve_recognition()
                elif args.streaming_mode == 'segment':
                    logging.info('Using streaming recognizer with threshold value %d', args.streaming_min_blank_dur)
                    nbest_hyps = []
                    for n in range(args.nbest):
                        nbest_hyps.append({'yseq': [], 'score': 0.0})
                    se2e = SegmentStreamingE2E(e2e=model, recog_args=args, rnnlm=rnnlm)
                    r = np.prod(model.subsample)
                    for i in range(0, feat.shape[0], r):
                        hyps = se2e.accept_input(feat[i:i + r])
                        if hyps is not None:
                            text = ''.join([train_args.char_list[int(x)]
                                            for x in hyps[0]['yseq'][1:-1] if int(x) != -1])
                            text = text.replace('\u2581', ' ').strip()  # for SentencePiece
                            text = text.replace(model.space, ' ')
                            text = text.replace(model.blank, '')
                            logging.info(text)
                            for n in range(args.nbest):
                                nbest_hyps[n]['yseq'].extend(hyps[n]['yseq'])
                                nbest_hyps[n]['score'] += hyps[n]['score']
                else:
                    nbest_hyps = model.recognize(feat, args, train_args.char_list, rnnlm)
                new_js[name] = add_results_to_json(js[name], nbest_hyps, train_args.char_list)

    else:
        def grouper(n, iterable, fillvalue=None):
            kargs = [iter(iterable)] * n
            return zip_longest(*kargs, fillvalue=fillvalue)

        # sort data if batchsize > 1
        keys = list(js.keys())
        if args.batchsize > 1:
            feat_lens = [js[key]['input'][0]['shape'][0] for key in keys]
            sorted_index = sorted(range(len(feat_lens)), key=lambda i: -feat_lens[i])
            keys = [keys[i] for i in sorted_index]

        with torch.no_grad():
            for names in grouper(args.batchsize, keys, None):
                names = [name for name in names if name]
                batch = [(name, js[name]) for name in names]
                feats = load_inputs_and_targets(batch)[0]
                nbest_hyps = model.recognize_batch(feats, args, train_args.char_list, rnnlm=rnnlm)

                for i, nbest_hyp in enumerate(nbest_hyps):
                    name = names[i]
                    new_js[name] = add_results_to_json(js[name], nbest_hyp, train_args.char_list)

    with open(args.result_label, 'wb') as f:
        f.write(json.dumps({'utts': new_js}, indent=4, ensure_ascii=False, sort_keys=True).encode('utf_8'))


def enhance(args):
    """Dumping enhanced speech and mask.

    Args:
        args (namespace): The program arguments.
    """
    set_deterministic_pytorch(args)
    # read training config
    idim, odim, train_args = get_model_conf(args.model, args.model_conf)

    # load trained model parameters
    logging.info('reading model parameters from ' + args.model)
    model_class = dynamic_import(train_args.model_module)
    model = model_class(idim, odim, train_args)
    assert isinstance(model, ASRInterface)
    torch_load(args.model, model)
    model.recog_args = args

    # gpu
    if args.ngpu == 1:
        gpu_id = list(range(args.ngpu))
        logging.info('gpu id: ' + str(gpu_id))
        model.cuda()

    # read json data
    with open(args.recog_json, 'rb') as f:
        js = json.load(f)['utts']

    load_inputs_and_targets = LoadInputsAndTargets(
        mode='asr', load_output=False, sort_in_input_length=False,
        preprocess_conf=None  # Apply pre_process in outer func
    )
    if args.batchsize == 0:
        args.batchsize = 1

    # Creates writers for outputs from the network
    if args.enh_wspecifier is not None:
        enh_writer = file_writer_helper(args.enh_wspecifier,
                                        filetype=args.enh_filetype)
    else:
        enh_writer = None

    # Creates a Transformation instance
    preprocess_conf = (
        train_args.preprocess_conf if args.preprocess_conf is None
        else args.preprocess_conf)
    if preprocess_conf is not None:
        logging.info('Use preprocessing'.format(preprocess_conf))
        transform = Transformation(preprocess_conf)
    else:
        transform = None

    # Creates a IStft instance
    istft = None
    frame_shift = args.istft_n_shift  # Used for plot the spectrogram
    if args.apply_istft:
        if preprocess_conf is not None:
            # Read the conffile and find stft setting
            with open(preprocess_conf) as f:
                # Json format: e.g.
                #    {"process": [{"type": "stft",
                #                  "win_length": 400,
                #                  "n_fft": 512, "n_shift": 160,
                #                  "window": "han"},
                #                 {"type": "foo", ...}, ...]}
                conf = json.load(f)
                assert 'process' in conf, conf
                # Find stft setting
                for p in conf['process']:
                    if p['type'] == 'stft':
                        istft = IStft(win_length=p['win_length'],
                                      n_shift=p['n_shift'],
                                      window=p.get('window', 'hann'))
                        logging.info('stft is found in {}. '
                                     'Setting istft config from it\n{}'
                                     .format(preprocess_conf, istft))
                        frame_shift = p['n_shift']
                        break
        if istft is None:
            # Set from command line arguments
            istft = IStft(win_length=args.istft_win_length,
                          n_shift=args.istft_n_shift,
                          window=args.istft_window)
            logging.info('Setting istft config from the command line args\n{}'
                         .format(istft))

    # sort data
    keys = list(js.keys())
    feat_lens = [js[key]['input'][0]['shape'][0] for key in keys]
    sorted_index = sorted(range(len(feat_lens)), key=lambda i: -feat_lens[i])
    keys = [keys[i] for i in sorted_index]

    def grouper(n, iterable, fillvalue=None):
        kargs = [iter(iterable)] * n
        return zip_longest(*kargs, fillvalue=fillvalue)

    num_images = 0
    if not os.path.exists(args.image_dir):
        os.makedirs(args.image_dir)

    for names in grouper(args.batchsize, keys, None):
        batch = [(name, js[name]) for name in names]

        # May be in time region: (Batch, [Time, Channel])
        org_feats = load_inputs_and_targets(batch)[0]
        if transform is not None:
            # May be in time-freq region: : (Batch, [Time, Channel, Freq])
            feats = transform(org_feats, train=False)
        else:
            feats = org_feats

        with torch.no_grad():
            enhanced, mask, ilens = model.enhance(feats)

        for idx, name in enumerate(names):
            # Assuming mask, feats : [Batch, Time, Channel. Freq]
            #          enhanced    : [Batch, Time, Freq]
            enh = enhanced[idx][:ilens[idx]]
            mas = mask[idx][:ilens[idx]]
            feat = feats[idx]

            # Plot spectrogram
            if args.image_dir is not None and num_images < args.num_images:
                import matplotlib.pyplot as plt
                num_images += 1
                ref_ch = 0

                plt.figure(figsize=(20, 10))
                plt.subplot(4, 1, 1)
                plt.title('Mask [ref={}ch]'.format(ref_ch))
                plot_spectrogram(plt, mas[:, ref_ch].T, fs=args.fs,
                                 mode='linear', frame_shift=frame_shift,
                                 bottom=False, labelbottom=False)

                plt.subplot(4, 1, 2)
                plt.title('Noisy speech [ref={}ch]'.format(ref_ch))
                plot_spectrogram(plt, feat[:, ref_ch].T, fs=args.fs,
                                 mode='db', frame_shift=frame_shift,
                                 bottom=False, labelbottom=False)

                plt.subplot(4, 1, 3)
                plt.title('Masked speech [ref={}ch]'.format(ref_ch))
                plot_spectrogram(
                    plt, (feat[:, ref_ch] * mas[:, ref_ch]).T,
                    frame_shift=frame_shift,
                    fs=args.fs, mode='db', bottom=False, labelbottom=False)

                plt.subplot(4, 1, 4)
                plt.title('Enhanced speech')
                plot_spectrogram(plt, enh.T, fs=args.fs,
                                 mode='db', frame_shift=frame_shift)

                plt.savefig(os.path.join(args.image_dir, name + '.png'))
                plt.clf()

            # Write enhanced wave files
            if enh_writer is not None:
                if istft is not None:
                    enh = istft(enh)
                else:
                    enh = enh

                if args.keep_length:
                    if len(org_feats[idx]) < len(enh):
                        # Truncate the frames added by stft padding
                        enh = enh[:len(org_feats[idx])]
                    elif len(org_feats) > len(enh):
                        padwidth = [(0, (len(org_feats[idx]) - len(enh)))] \
                            + [(0, 0)] * (enh.ndim - 1)
                        enh = np.pad(enh, padwidth, mode='constant')

                if args.enh_filetype in ('sound', 'sound.hdf5'):
                    enh_writer[name] = (args.fs, enh)
                else:
                    # Hint: To dump stft_signal, mask or etc,
                    # enh_filetype='hdf5' might be convenient.
                    enh_writer[name] = enh

            if num_images >= args.num_images and enh_writer is None:
                logging.info('Breaking the process.')
                break<|MERGE_RESOLUTION|>--- conflicted
+++ resolved
@@ -228,13 +228,8 @@
         self.ignore_id = -1
         self.dtype = dtype
 
-<<<<<<< HEAD
     def __call__(self, batch, device=torch.device('cpu')):
         """Transforms a batch and send it to a device.
-=======
-    def __call__(self, batch, device):
-        """Transform a batch and send it to a device.
->>>>>>> cc7a023d
 
         Args:
             batch (list): The batch to transform.
