--- conflicted
+++ resolved
@@ -241,13 +241,9 @@
     def __init__(self, idim, elayers, eunits, dropout, in_channel=1):
         super(PreNet, self).__init__()
         self.enc = torch.nn.ModuleList([VGG2L(in_channel),
-<<<<<<< HEAD
                                         RNNPre(get_vgg2l_odim(idim, in_channel=in_channel), 1, eunits, dropout),
                                         RNNPre(eunits * 2, 2, eunits // 2, dropout)])
         self.dropout_layer = torch.nn.Dropout(p=dropout)
-=======
-                                        RNNPre(get_vgg2l_odim(idim, in_channel=in_channel), elayers, eunits, dropout)])
->>>>>>> f9deabb8
 
     def forward(self, xs_pad, ilens, prev_states=None):
         """Encoder forward
