#!/usr/bin/env python

# Copyright 2018 Nagoya University (Tomoki Hayashi)
#  Apache 2.0  (http://www.apache.org/licenses/LICENSE-2.0)

from __future__ import division

import six

import chainer
import numpy as np
import torch
import torch.nn.functional as F

from torch.nn.utils.rnn import pack_padded_sequence
from torch.nn.utils.rnn import pad_packed_sequence

from e2e_asr_th import AttLoc
from e2e_asr_th import to_cuda


def encoder_init(m):
    if isinstance(m, torch.nn.Conv1d):
        torch.nn.init.xavier_uniform_(m.weight, torch.nn.init.calculate_gain('relu'))


def decoder_init(m):
    if isinstance(m, torch.nn.Conv1d):
        torch.nn.init.xavier_uniform_(m.weight, torch.nn.init.calculate_gain('tanh'))


def make_non_pad_mask(lengths):
<<<<<<< HEAD
    """Function to make mask tensor containing indices of non-padded part
=======
    """FUNCTION TO MAKE MASK TENSOR CONTAINING INDICES OF NON-PADDED PART
>>>>>>> 477a6a3b

    e.g.: lengths = [5, 3, 2]
          mask = [[1, 1, 1, 1 ,1],
                  [1, 1, 1, 0, 0],
                  [1, 1, 0, 0, 0]]

    :param list lengths: list of lengths (B)
<<<<<<< HEAD
    :return: mask tensor containing indices of non-padded part (B, Tmax)
=======
    :return: mask tensor contraining indices of padded part (B, Tmax)
>>>>>>> 477a6a3b
    :rtype: torch.Tensor
    """
    bs = int(len(lengths))
    maxlen = int(max(lengths))
<<<<<<< HEAD
    mask = torch.zeros(bs, maxlen, dtype=torch.uint8)
=======
    mask = torch.zeros(bs, maxlen).byte()
>>>>>>> 477a6a3b
    for i, l in enumerate(lengths):
        mask[i, :l] = 1

    return mask


class Reporter(chainer.Chain):
    def report(self, dicts):
        for d in dicts:
            chainer.reporter.report(d, self)


class ZoneOutCell(torch.nn.Module):
    """ZONEOUT CELL

    This code is modified from https://github.com/eladhoffer/seq2seq.pytorch

    :param torch.nn.Module cell: pytorch recurrent cell
    :param float zoneout_prob: probability of zoneout
    """

    def __init__(self, cell, zoneout_prob=0.1):
        super(ZoneOutCell, self).__init__()
        self.cell = cell
        self.hidden_size = cell.hidden_size
        self.zoneout_prob = zoneout_prob
        if zoneout_prob > 1.0 or zoneout_prob < 0.0:
            raise ValueError("zoneout probability must be in the range from 0.0 to 1.0.")

    def forward(self, inputs, hidden):
        next_hidden = self.cell(inputs, hidden)
        next_hidden = self._zoneout(hidden, next_hidden, self.zoneout_prob)
        return next_hidden

    def _zoneout(self, h, next_h, prob):
        # apply recursively
        if isinstance(h, tuple):
            num_h = len(h)
            if not isinstance(prob, tuple):
                prob = tuple([prob] * num_h)
            return tuple([self._zoneout(h[i], next_h[i], prob[i]) for i in range(num_h)])

        if self.training:
            mask = h.new(*h.size()).bernoulli_(prob)
            return mask * h + (1 - mask) * next_h
        else:
            return prob * h + (1 - prob) * next_h


class Tacotron2Loss(torch.nn.Module):
    """TACOTRON2 LOSS FUNCTION

    :param torch.nn.Module model: tacotron2 model
    :param bool use_masking: whether to mask padded part in loss calculation
    :param float bce_pos_weight: weight of positive sample of stop token (only for use_masking=True)
    """

    def __init__(self, model, use_masking=True, bce_pos_weight=1.0):
        super(Tacotron2Loss, self).__init__()
        self.model = model
        self.use_masking = use_masking
        self.bce_pos_weight = bce_pos_weight
        if hasattr(model, 'module'):
            self.use_cbhg = model.module.use_cbhg
        else:
            self.use_cbhg = model.use_cbhg
        self.reporter = Reporter()

    def forward(self, xs, ilens, ys, labels, olens=None, spembs=None, spcs=None):
        """TACOTRON2 LOSS FORWARD CALCULATION

        :param torch.Tensor xs: batch of padded character ids (B, Tmax)
        :param list ilens: list of lengths of each input batch (B)
        :param torch.Tensor ys: batch of padded target features (B, Lmax, odim)
        :param torch.Tensor labels: batch of the sequences of stop token labels (B, Lmax)
        :param list olens: batch of the lengths of each target (B)
        :param torch.Tensor spembs: batch of speaker embedding vector (B, spk_embed_dim)
        :param torch.Tensor spcs: batch of padded target features (B, Lmax, spc_dim)
        :return: loss value
        :rtype: torch.Tensor
        """
<<<<<<< HEAD
        after_outs, before_outs, logits = self.model(xs, ilens, ys, spembs)
        if self.use_masking and olens is not None:
            # weight positive samples
            if self.bce_pos_weight != 1.0:
                weights = ys.new(*labels.size()).fill_(1)
                weights.masked_fill_(labels.eq(1), self.bce_pos_weight)
            else:
                weights = None
            # masking padded values
=======
        # calcuate outputs
        if self.use_cbhg:
            cbhg_outs, after_outs, before_outs, logits = self.model(xs, ilens, ys, olens, spembs)
        else:
            after_outs, before_outs, logits = self.model(xs, ilens, ys, olens, spembs)

        # prepare weight of positive samples in cross entorpy
        if self.bce_pos_weight != 1.0:
            weights = ys.new(*labels.size()).fill_(1)
            weights.masked_fill_(labels.eq(1), self.bce_pos_weight)
        else:
            weights = None

        # perform masking for padded values
        if self.use_masking:
>>>>>>> 477a6a3b
            mask = to_cuda(self, make_non_pad_mask(olens).unsqueeze(-1))
            ys = ys.masked_select(mask)
            after_outs = after_outs.masked_select(mask)
            before_outs = before_outs.masked_select(mask)
            labels = labels.masked_select(mask[:, :, 0])
            logits = logits.masked_select(mask[:, :, 0])
            weights = weights.masked_select(mask[:, :, 0]) if weights is not None else None
            if self.use_cbhg:
                spcs = spcs.masked_select(mask)
                cbhg_outs = cbhg_outs.masked_select(mask)

        # calculate loss
        l1_loss = F.l1_loss(after_outs, ys) + F.l1_loss(before_outs, ys)
        mse_loss = F.mse_loss(after_outs, ys) + F.mse_loss(before_outs, ys)
        bce_loss = F.binary_cross_entropy_with_logits(logits, labels, weights)
        if self.use_cbhg:
            # calculate chbg loss and then itegrate them
            cbhg_l1_loss = F.l1_loss(cbhg_outs, spcs)
            cbhg_mse_loss = F.mse_loss(cbhg_outs, spcs)
            loss = l1_loss + mse_loss + bce_loss + cbhg_l1_loss + cbhg_mse_loss
            # report loss values for logging
            self.reporter.report([
                {'l1_loss': l1_loss.item()},
                {'mse_loss': mse_loss.item()},
                {'bce_loss': bce_loss.item()},
                {'cbhg_l1_loss': cbhg_l1_loss.item()},
                {'cbhg_mse_loss': cbhg_mse_loss.item()},
                {'loss': loss.item()}])
        else:
            # integrate loss
            loss = l1_loss + mse_loss + bce_loss
            # report loss values for logging
            self.reporter.report([
                {'l1_loss': l1_loss.item()},
                {'mse_loss': mse_loss.item()},
                {'bce_loss': bce_loss.item()},
                {'loss': loss.item()}])

        return loss


class Tacotron2(torch.nn.Module):
    """TACOTRON2 BASED SEQ2SEQ MODEL CONVERTS CHARS TO FEATURES

    :param int idim: dimension of the inputs
    :param int odim: dimension of the outputs
    :param namespace args: argments containing following attributes
        (int) spk_embed_dim: dimension of the speaker embedding
        (int) embed_dim: dimension of character embedding
        (int) elayers: the number of encoder blstm layers
        (int) eunits: the number of encoder blstm units
        (int) econv_layers: the number of encoder conv layers
        (int) econv_filts: the number of encoder conv filter size
        (int) econv_chans: the number of encoder conv filter channels
        (int) dlayers: the number of decoder lstm layers
        (int) dunits: the number of decoder lstm units
        (int) prenet_layers: the number of prenet layers
        (int) prenet_units: the number of prenet units
        (int) postnet_layers: the number of postnet layers
        (int) postnet_filts: the number of postnet filter size
        (int) postnet_chans: the number of postnet filter channels
        (str) output_activation: the name of activation function for outputs
        (int) adim: the number of dimension of mlp in attention
        (int) aconv_chans: the number of attention conv filter channels
        (int) aconv_filts: the number of attention conv filter size
        (bool) cumulate_att_w: whether to cumulate previous attention weight
        (bool) use_batch_norm: whether to use batch normalization
        (bool) use_concate: whether to concatenate encoder embedding with decoder lstm outputs
        (float) dropout: dropout rate
        (float) zoneout: zoneout rate
        (bool) use_cbhg: whether to use CBHG module
        (int) cbhg_conv_bank_layers: the number of convoluional banks in CBHG
        (int) cbhg_conv_bank_chans: the number of channels of convolutional bank in CBHG
        (int) cbhg_proj_filts: the number of filter size of projection layeri in CBHG
        (int) cbhg_proj_chans: the number of channels of projection layer in CBHG
        (int) cbhg_highway_layers: the number of layers of highway network in CBHG
        (int) cbhg_highway_units: the number of units of highway network in CBHG
        (int) cbhg_gru_units: the number of units of GRU in CBHG
    """

    def __init__(self, idim, odim, args):
        super(Tacotron2, self).__init__()
        # store hyperparameters
        self.idim = idim
        self.odim = odim
        self.spk_embed_dim = args.spk_embed_dim
        self.embed_dim = args.embed_dim
        self.elayers = args.elayers
        self.eunits = args.eunits
        self.econv_layers = args.econv_layers
        self.econv_filts = args.econv_filts
        self.econv_chans = args.econv_chans
        self.dlayers = args.dlayers
        self.dunits = args.dunits
        self.prenet_layers = args.prenet_layers
        self.prenet_units = args.prenet_units
        self.postnet_layers = args.postnet_layers
        self.postnet_chans = args.postnet_chans
        self.postnet_filts = args.postnet_filts
        self.adim = args.adim
        self.aconv_filts = args.aconv_filts
        self.aconv_chans = args.aconv_chans
        self.cumulate_att_w = args.cumulate_att_w
        self.use_batch_norm = args.use_batch_norm
        self.use_concate = args.use_concate
        self.dropout = args.dropout
        self.zoneout = args.zoneout
        self.use_cbhg = args.use_cbhg
        if self.use_cbhg:
            self.spc_dim = args.spc_dim
            self.cbhg_conv_bank_layers = args.cbhg_conv_bank_layers
            self.cbhg_conv_bank_chans = args.cbhg_conv_bank_chans
            self.cbhg_conv_proj_filts = args.cbhg_conv_proj_filts
            self.cbhg_conv_proj_chans = args.cbhg_conv_proj_chans
            self.cbhg_highway_layers = args.cbhg_highway_layers
            self.cbhg_highway_units = args.cbhg_highway_units
            self.cbhg_gru_units = args.cbhg_gru_units

        # define activation function for the final output
        if args.output_activation is None:
            self.output_activation_fn = None
        elif hasattr(F, args.output_activation):
            self.output_activation_fn = getattr(F, args.output_activation)
        else:
            raise ValueError('there is no such an activation function. (%s)' % args.output_activation)
        # define network modules
        self.enc = Encoder(idim=self.idim,
                           embed_dim=self.embed_dim,
                           elayers=self.elayers,
                           eunits=self.eunits,
                           econv_layers=self.econv_layers,
                           econv_chans=self.econv_chans,
                           econv_filts=self.econv_filts,
                           use_batch_norm=self.use_batch_norm,
                           dropout=self.dropout)
        dec_idim = self.eunits if self.spk_embed_dim is None else self.eunits + self.spk_embed_dim
        self.dec = Decoder(idim=dec_idim,
                           odim=self.odim,
                           att=AttLoc(
                               dec_idim,
                               self.dunits,
                               self.adim,
                               self.aconv_chans,
                               self.aconv_filts),
                           dlayers=self.dlayers,
                           dunits=self.dunits,
                           prenet_layers=self.prenet_layers,
                           prenet_units=self.prenet_units,
                           postnet_layers=self.postnet_layers,
                           postnet_chans=self.postnet_chans,
                           postnet_filts=self.postnet_filts,
                           output_activation_fn=self.output_activation_fn,
                           cumulate_att_w=self.cumulate_att_w,
                           use_batch_norm=self.use_batch_norm,
                           use_concate=self.use_concate,
                           dropout=self.dropout,
                           zoneout=self.zoneout)
        if self.use_cbhg:
            self.cbhg = CBHG(idim=self.odim,
                             odim=self.spc_dim,
                             conv_bank_layers=self.cbhg_conv_bank_layers,
                             conv_bank_chans=self.cbhg_conv_bank_chans,
                             conv_proj_filts=self.cbhg_conv_proj_filts,
                             conv_proj_chans=self.cbhg_conv_proj_chans,
                             highway_layers=self.cbhg_highway_layers,
                             highway_units=self.cbhg_highway_units,
                             gru_units=self.cbhg_gru_units)

        # initialize
        self.enc.apply(encoder_init)
        self.dec.apply(decoder_init)

    def forward(self, xs, ilens, ys, olens=None, spembs=None):
        """TACOTRON2 FORWARD CALCULATION

        :param torch.Tensor xs: batch of padded character ids (B, Tmax)
        :param list ilens: list of lengths of each input batch (B)
        :param torch.Tensor ys: batch of padded target features (B, Lmax, odim)
        :param torch.Tensor spembs: batch of speaker embedding vector (B, spk_embed_dim)
        :return: outputs with postnets (B, Lmax, odim)
        :rtype: torch.Tensor
        :return: outputs without postnets (B, Lmax, odim)
        :rtype: torch.Tensor
        :return: stop logits (B, Lmax)
        :rtype: torch.Tensor
        :return: attetion weights (B, Lmax, Tmax)
        :rtype: torch.Tensor
        """
        # check ilens type (should be list of int)
        if isinstance(ilens, torch.Tensor) or isinstance(ilens, np.ndarray):
            ilens = list(map(int, ilens))

        hs, hlens = self.enc(xs, ilens)
        if self.spk_embed_dim is not None:
            spembs = F.normalize(spembs).unsqueeze(1).expand(-1, hs.size(1), -1)
            hs = torch.cat([hs, spembs], dim=-1)
        after_outs, before_outs, logits = self.dec(hs, hlens, ys)

        if self.use_cbhg:
            cbhg_outs, _ = self.cbhg(after_outs, olens)
            return cbhg_outs, after_outs, before_outs, logits
        else:
            return after_outs, before_outs, logits

    def inference(self, x, inference_args, spemb=None):
        """GENERATE THE SEQUENCE OF FEATURES FROM THE SEQUENCE OF CHARACTERS

        :param tensor x: the sequence of characters (T)
        :param namespace inference_args: argments containing following attributes
            (float) threshold: threshold in inference
            (float) minlenratio: minimum length ratio in inference
            (float) maxlenratio: maximum length ratio in inference
        :param tensor spemb: speaker embedding vector (spk_embed_dim)
        :return: the sequence of features (L, odim)
        :rtype: tensor
        :return: the sequence of stop probabilities (L)
        :rtype: tensor
        :return: the sequence of attetion weight (L, T)
        :rtype: tensor
        """
        # get options
        threshold = inference_args.threshold
        minlenratio = inference_args.minlenratio
        maxlenratio = inference_args.maxlenratio

        # inference
        h = self.enc.inference(x)
        if self.spk_embed_dim is not None:
            spemb = F.normalize(spemb, dim=0).unsqueeze(0).expand(h.size(0), -1)
            h = torch.cat([h, spemb], dim=-1)
        outs, probs, att_ws = self.dec.inference(h, threshold, minlenratio, maxlenratio)

        if self.use_cbhg:
            cbhg_outs = self.cbhg.inference(outs)
            return cbhg_outs, probs, att_ws
        else:
            return outs, probs, att_ws

    def calculate_all_attentions(self, xs, ilens, ys, spembs=None):
        """TACOTRON2 FORWARD CALCULATION

        :param torch.Tensor xs: batch of padded character ids (B, Tmax)
        :param torch.Tensor ilens: list of lengths of each input batch (B)
        :param torch.Tensor ys: batch of padded target features (B, Lmax, odim)
        :param torch.Tensor spembs: batch of speaker embedding vector (B, spk_embed_dim)
        :return: attetion weights (B, Lmax, Tmax)
        :rtype: numpy array
        """
        # check ilens type (should be list of int)
        if isinstance(ilens, torch.Tensor) or isinstance(ilens, np.ndarray):
            ilens = list(map(int, ilens))

        self.eval()
        with torch.no_grad():
            hs, hlens = self.enc(xs, ilens)
            if self.spk_embed_dim is not None:
                spembs = F.normalize(spembs).unsqueeze(1).expand(-1, hs.size(1), -1)
                hs = torch.cat([hs, spembs], dim=-1)
            att_ws = self.dec.calculate_all_attentions(hs, hlens, ys)
        self.train()

        return att_ws.cpu().numpy()


class Encoder(torch.nn.Module):
    """CHARACTER EMBEDDING ENCODER

    This is the encoder which converts the sequence of characters into
    the sequence of hidden states. The newtwork structure is based on
    that of tacotron2 in the field of speech synthesis.

    :param int idim: dimension of the inputs
    :param int embed_dim: dimension of character embedding
    :param int elayers: the number of encoder blstm layers
    :param int eunits: the number of encoder blstm units
    :param int econv_layers: the number of encoder conv layers
    :param int econv_filts: the number of encoder conv filter size
    :param int econv_chans: the number of encoder conv filter channels
    :param bool use_batch_norm: whether to use batch normalization
    :param float dropout: dropout rate
    """

    def __init__(self, idim,
                 embed_dim=512,
                 elayers=1,
                 eunits=512,
                 econv_layers=3,
                 econv_chans=512,
                 econv_filts=5,
                 use_batch_norm=True,
                 use_residual=False,
                 dropout=0.5):
        super(Encoder, self).__init__()
        # store the hyperparameters
        self.idim = idim
        self.embed_dim = embed_dim
        self.elayers = elayers
        self.eunits = eunits
        self.econv_layers = econv_layers
        self.econv_chans = econv_chans if econv_layers != 0 else -1
        self.econv_filts = econv_filts if econv_layers != 0 else -1
        self.use_batch_norm = use_batch_norm
        self.use_residual = use_residual
        self.dropout = dropout
        # define network layer modules
        self.embed = torch.nn.Embedding(self.idim, self.embed_dim)
        if self.econv_layers > 0:
            self.convs = torch.nn.ModuleList()
            for layer in six.moves.range(self.econv_layers):
                ichans = self.embed_dim if layer == 0 else self.econv_chans
                if self.use_batch_norm:
                    self.convs += [torch.nn.Sequential(
                        torch.nn.Conv1d(ichans, self.econv_chans, self.econv_filts, stride=1,
                                        padding=(self.econv_filts - 1) // 2, bias=False),
                        torch.nn.BatchNorm1d(self.econv_chans),
                        torch.nn.ReLU(),
                        torch.nn.Dropout(self.dropout))]
                else:
                    self.convs += [torch.nn.Sequential(
                        torch.nn.Conv1d(ichans, self.econv_chans, self.econv_filts, stride=1,
                                        padding=(self.econv_filts - 1) // 2, bias=False),
                        torch.nn.ReLU(),
                        torch.nn.Dropout(self.dropout))]
        else:
            self.convs = None
        iunits = econv_chans if self.econv_layers != 0 else self.embed_dim
        self.blstm = torch.nn.LSTM(
            iunits, self.eunits // 2, self.elayers,
            batch_first=True,
            bidirectional=True)

    def forward(self, xs, ilens):
        """CHARACTER ENCODER FORWARD CALCULATION

        :param torch.Tensor xs: batch of padded character ids (B, Tmax)
        :param list ilens: list of lengths of each batch (B)
        :return: batch of sequences of padded encoder states (B, Tmax, eunits)
        :rtype: torch.Tensor
        :return: batch of lenghts of each encoder states (B)
        :rtype: list
        """
        xs = self.embed(xs).transpose(1, 2)
        for l in six.moves.range(self.econv_layers):
            if self.use_residual:
                xs += self.convs[l](xs)
            else:
                xs = self.convs[l](xs)
        xs = pack_padded_sequence(xs.transpose(1, 2), ilens, batch_first=True)
        self.blstm.flatten_parameters()
        xs, _ = self.blstm(xs)  # (B, Tmax, C)
        xs, hlens = pad_packed_sequence(xs, batch_first=True)

        return xs, hlens

    def inference(self, x):
        """CHARACTER ENCODER INFERENCE

        :param torch.Tensor x: the sequence of character ids (T)
        :return: the sequence encoder states (T, eunits)
        :rtype: torch.Tensor
        """
        assert len(x.size()) == 1
        xs = x.unsqueeze(0)
        ilens = [x.size(0)]

        return self.forward(xs, ilens)[0][0]


class Decoder(torch.nn.Module):
    """DECODER TO PREDICT THE SEQUENCE OF FEATURES

    This the decoder which generate the sequence of features from
    the sequence of the hidden states. The network structure is
    based on that of the tacotron2 in the field of speech synthesis.

    :param int idim: dimension of the inputs
    :param int odim: dimension of the outputs
    :param instance att: instance of attetion class
    :param int dlayers: the number of decoder lstm layers
    :param int dunits: the number of decoder lstm units
    :param int prenet_layers: the number of prenet layers
    :param int prenet_units: the number of prenet units
    :param int postnet_layers: the number of postnet layers
    :param int postnet_filts: the number of postnet filter size
    :param int postnet_chans: the number of postnet filter channels
    :param function output_activation_fn: activation function for outputs
    :param bool cumulate_att_w: whether to cumulate previous attention weight
    :param bool use_batch_norm: whether to use batch normalization
    :param bool use_concate: whether to concatenate encoder embedding with decoder lstm outputs
    :param float dropout: dropout rate
    :param float zoneout: zoneout rate
    :param float threshold: threshold in inference
    :param float minlenratio: minimum length ratio in inference
    :param float maxlenratio: maximum length ratio in inference
    """

    def __init__(self, idim, odim, att,
                 dlayers=2,
                 dunits=1024,
                 prenet_layers=2,
                 prenet_units=256,
                 postnet_layers=5,
                 postnet_chans=512,
                 postnet_filts=5,
                 output_activation_fn=None,
                 cumulate_att_w=True,
                 use_batch_norm=True,
                 use_concate=True,
                 dropout=0.5,
                 zoneout=0.1,
                 threshold=0.5,
                 maxlenratio=5.0,
                 minlenratio=0.0):
        super(Decoder, self).__init__()
        # store the hyperparameters
        self.idim = idim
        self.odim = odim
        self.att = att
        self.dlayers = dlayers
        self.dunits = dunits
        self.prenet_layers = prenet_layers
        self.prenet_units = prenet_units if prenet_layers != 0 else self.odim
        self.postnet_layers = postnet_layers
        self.postnet_chans = postnet_chans if postnet_layers != 0 else -1
        self.postnet_filts = postnet_filts if postnet_layers != 0 else -1
        self.output_activation_fn = output_activation_fn
        self.cumulate_att_w = cumulate_att_w
        self.use_batch_norm = use_batch_norm
        self.use_concate = use_concate
        self.dropout = dropout
        self.zoneout = zoneout
        self.threshold = threshold
        self.maxlenratio = maxlenratio
        self.minlenratio = minlenratio
        # define lstm network
        self.lstm = torch.nn.ModuleList()
        for layer in six.moves.range(self.dlayers):
            iunits = self.idim + self.prenet_units if layer == 0 else self.dunits
            lstm = torch.nn.LSTMCell(iunits, self.dunits)
            if zoneout > 0.0:
                lstm = ZoneOutCell(lstm, self.zoneout)
            self.lstm += [lstm]
        # define prenet
        if self.prenet_layers > 0:
            self.prenet = torch.nn.ModuleList()
            for layer in six.moves.range(self.prenet_layers):
                ichans = self.odim if layer == 0 else self.prenet_units
                self.prenet += [torch.nn.Sequential(
                    torch.nn.Linear(ichans, self.prenet_units, bias=False),
                    torch.nn.ReLU())]
        else:
            self.prenet = None
        # define postnet
        if self.postnet_layers > 0:
            self.postnet = torch.nn.ModuleList()
            for layer in six.moves.range(self.postnet_layers - 1):
                ichans = self.odim if layer == 0 else self.postnet_chans
                ochans = self.odim if layer == self.postnet_layers - 1 else self.postnet_chans
                if use_batch_norm:
                    self.postnet += [torch.nn.Sequential(
                        torch.nn.Conv1d(ichans, ochans, self.postnet_filts, stride=1,
                                        padding=(self.postnet_filts - 1) // 2, bias=False),
                        torch.nn.BatchNorm1d(ochans),
                        torch.nn.Tanh(),
                        torch.nn.Dropout(self.dropout))]
                else:
                    self.postnet += [torch.nn.Sequential(
                        torch.nn.Conv1d(ichans, ochans, self.postnet_filts, stride=1,
                                        padding=(self.postnet_filts - 1) // 2, bias=False),
                        torch.nn.Tanh(),
                        torch.nn.Dropout(self.dropout))]
            ichans = self.postnet_chans if self.postnet_layers != 1 else self.odim
            if use_batch_norm:
                self.postnet += [torch.nn.Sequential(
                    torch.nn.Conv1d(ichans, odim, self.postnet_filts, stride=1,
                                    padding=(self.postnet_filts - 1) // 2, bias=False),
                    torch.nn.BatchNorm1d(odim),
                    torch.nn.Dropout(self.dropout))]
            else:
                self.postnet += [torch.nn.Sequential(
                    torch.nn.Conv1d(ichans, odim, self.postnet_filts, stride=1,
                                    padding=(self.postnet_filts - 1) // 2, bias=False),
                    torch.nn.Dropout(self.dropout))]
        else:
            self.postnet = None
        # define projection layers
        iunits = self.idim + self.dunits if self.use_concate else self.dunits
        self.feat_out = torch.nn.Linear(iunits, self.odim, bias=False)
        self.prob_out = torch.nn.Linear(iunits, 1)

    def zero_state(self, hs):
        init_hs = hs.new_zeros(hs.size(0), self.dunits)
        return init_hs

    def forward(self, hs, hlens, ys, att_w_maxlen=None):
        """DECODER FORWARD CALCULATION

        :param torch.Tensor hs: batch of the sequences of padded hidden states (B, Tmax, idim)
        :param list hlens: list of lengths of each input batch (B)
        :param torch.Tensor ys: batch of the sequences of padded target features (B, Lmax, odim)
        :param int att_w_maxlen: maximum length of att_w (only for dataparallel)
        :return: outputs with postnets (B, Lmax, odim)
        :rtype: torch.Tensor
        :return: outputs without postnets (B, Lmax, odim)
        :rtype: torch.Tensor
        :return: stop logits (B, Lmax)
        :rtype: torch.Tensor
        :return: attetion weights (B, Lmax, Tmax)
        :rtype: torch.Tensor
        """
        # length list should be list of int
        hlens = list(map(int, hlens))

        # initialize hidden states of decoder
        c_list = [self.zero_state(hs)]
        z_list = [self.zero_state(hs)]
        for l in six.moves.range(1, self.dlayers):
            c_list += [self.zero_state(hs)]
            z_list += [self.zero_state(hs)]
        prev_out = hs.new_zeros(hs.size(0), self.odim)

        # initialize attention
        prev_att_w = None
        self.att.reset()

        # loop for an output sequence
        outs, logits = [], []
        for y in ys.transpose(0, 1):
            att_c, att_w = self.att(hs, hlens, z_list[0], prev_att_w)
            prenet_out = self._prenet_forward(prev_out)
            xs = torch.cat([att_c, prenet_out], dim=1)
            z_list[0], c_list[0] = self.lstm[0](xs, (z_list[0], c_list[0]))
            for l in six.moves.range(1, self.dlayers):
                z_list[l], c_list[l] = self.lstm[l](
                    z_list[l - 1], (z_list[l], c_list[l]))
            zcs = torch.cat([z_list[-1], att_c], dim=1) if self.use_concate else z_list[-1]
            outs += [self.feat_out(zcs)]
            logits += [self.prob_out(zcs)]
            prev_out = y  # teacher forcing
            if self.cumulate_att_w and prev_att_w is not None:
                prev_att_w = prev_att_w + att_w  # Note: error when use +=
            else:
                prev_att_w = att_w

        logits = torch.cat(logits, dim=1)  # (B, Lmax)
        before_outs = torch.stack(outs, dim=2)  # (B, odim, Lmax)
        after_outs = before_outs + self._postnet_forward(before_outs)  # (B, odim, Lmax)
        before_outs = before_outs.transpose(2, 1)  # (B, Lmax, odim)
        after_outs = after_outs.transpose(2, 1)  # (B, Lmax, odim)

        # apply activation function for scaling
        if self.output_activation_fn is not None:
            before_outs = self.output_activation_fn(before_outs)
            after_outs = self.output_activation_fn(after_outs)

        return after_outs, before_outs, logits

    def inference(self, h, threshold=0.5, minlenratio=0.0, maxlenratio=10.0):
        """GENERATE THE SEQUENCE OF FEATURES FROM ENCODER HIDDEN STATES

        :param tensor h: the sequence of encoder states (T, C)
        :param float threshold: threshold in inference
        :param float minlenratio: minimum length ratio in inference
        :param float maxlenratio: maximum length ratio in inference
        :return: the sequence of features (L, D)
        :rtype: tensor
        :return: the sequence of stop probabilities (L)
        :rtype: tensor
        :return: the sequence of attetion weight (L, T)
        :rtype: tensor
        """
        # setup
        assert len(h.size()) == 2
        hs = h.unsqueeze(0)
        ilens = [h.size(0)]
        maxlen = int(h.size(0) * maxlenratio)
        minlen = int(h.size(0) * minlenratio)

        # initialize hidden states of decoder
        c_list = [self.zero_state(hs)]
        z_list = [self.zero_state(hs)]
        for l in six.moves.range(1, self.dlayers):
            c_list += [self.zero_state(hs)]
            z_list += [self.zero_state(hs)]
        prev_out = hs.new_zeros(1, self.odim)

        # initialize attention
        prev_att_w = None
        self.att.reset()

        # loop for an output sequence
        idx = 0
        outs, att_ws, probs = [], [], []
        while True:
            # updated index
            idx += 1

            # decoder calculation
            att_c, att_w = self.att(hs, ilens, z_list[0], prev_att_w)
            att_ws += [att_w]
            prenet_out = self._prenet_forward(prev_out)
            xs = torch.cat([att_c, prenet_out], dim=1)
            z_list[0], c_list[0] = self.lstm[0](xs, (z_list[0], c_list[0]))
            for l in six.moves.range(1, self.dlayers):
                z_list[l], c_list[l] = self.lstm[l](
                    z_list[l - 1], (z_list[l], c_list[l]))
            zcs = torch.cat([z_list[-1], att_c], dim=1) if self.use_concate else z_list[-1]
            if self.output_activation_fn is not None:
                outs += [self.output_activation_fn(self.feat_out(zcs))]
            else:
                outs += [self.feat_out(zcs)]
            probs += [torch.sigmoid(self.prob_out(zcs))[0]]
            prev_out = outs[-1]
            if self.cumulate_att_w and prev_att_w is not None:
                prev_att_w = prev_att_w + att_w  # Note: error when use +=
            else:
                prev_att_w = att_w

            # check whether to finish generation
            if (int(probs[-1] >= threshold) and idx >= minlen) or idx == maxlen:
                outs = torch.stack(outs, dim=2)  # (1, odim, L)
                outs = outs + self._postnet_forward(outs)  # (1, odim, L)
                outs = outs.transpose(2, 1).squeeze(0)  # (Lx, odim)
                probs = torch.cat(probs, dim=0)
                att_ws = torch.cat(att_ws, dim=0)
                break

        return outs, probs, att_ws

    def calculate_all_attentions(self, hs, hlens, ys):
        """DECODER ATTENTION CALCULATION

        :param torch.Tensor hs: batch of the sequences of padded hidden states (B, Tmax, idim)
        :param list hlens: list of lengths of each input batch (B)
        :param torch.Tensor ys: batch of the sequences of padded target features (B, Lmax, odim)
        :return: attetion weights (B, Lmax, Tmax)
        :rtype: numpy array
        """
        # length list should be list of int
        hlens = list(map(int, hlens))

        # initialize hidden states of decoder
        c_list = [self.zero_state(hs)]
        z_list = [self.zero_state(hs)]
        for l in six.moves.range(1, self.dlayers):
            c_list += [self.zero_state(hs)]
            z_list += [self.zero_state(hs)]
        prev_out = hs.new_zeros(hs.size(0), self.odim)

        # initialize attention
        prev_att_w = None
        self.att.reset()

        # loop for an output sequence
        att_ws = []
        for y in ys.transpose(0, 1):
            att_c, att_w = self.att(hs, hlens, z_list[0], prev_att_w)
            att_ws += [att_w]
            prenet_out = self._prenet_forward(prev_out)
            xs = torch.cat([att_c, prenet_out], dim=1)
            z_list[0], c_list[0] = self.lstm[0](xs, (z_list[0], c_list[0]))
            for l in six.moves.range(1, self.dlayers):
                z_list[l], c_list[l] = self.lstm[l](
                    z_list[l - 1], (z_list[l], c_list[l]))
            prev_out = y  # teacher forcing
            if self.cumulate_att_w and prev_att_w is not None:
                prev_att_w = prev_att_w + att_w  # Note: error when use +=
            else:
                prev_att_w = att_w

        att_ws = torch.stack(att_ws, dim=1)  # (B, Lmax, Tmax)

        return att_ws

    def _prenet_forward(self, x):
        if self.prenet is not None:
            for l in six.moves.range(self.prenet_layers):
                x = F.dropout(self.prenet[l](x), self.dropout)
        return x

    def _postnet_forward(self, xs):
        if self.postnet is not None:
            for l in six.moves.range(self.postnet_layers):
                xs = self.postnet[l](xs)
        return xs


class CBHG(torch.nn.Module):
    """CBHG MODULE TO CONVERT LOG MEL-FBANK TO LINEAR SPECTROGRAM

    :param int idim: dimension of the inputs
    :param int odim: dimension of the outputs
    :param int conv_bank_layers: the number of convolution bank layers
    :param int conv_bank_chans: the number of channels in convolution bank
    :param int conv_proj_filts: kernel size of convolutional projection layer
    :param int conv_proj_chans: the number of channels in convolutional projection layer
    :param int highway_layers: the number of highway network layers
    :param int highway_units: the number of highway network units
    :param int gru_units: the number of GRU units (for both directions)
    """

    def __init__(self,
                 idim,
                 odim,
                 conv_bank_layers=8,
                 conv_bank_chans=128,
                 conv_proj_filts=3,
                 conv_proj_chans=256,
                 highway_layers=4,
                 highway_units=128,
                 gru_units=256):
        super(CBHG, self).__init__()
        self.idim = idim
        self.odim = odim
        self.conv_bank_layers = conv_bank_layers
        self.conv_bank_chans = conv_bank_chans
        self.conv_proj_filts = conv_proj_filts
        self.conv_proj_chans = conv_proj_chans
        self.highway_layers = highway_layers
        self.highway_units = highway_units
        self.gru_units = gru_units

        # define 1d convolution bank
        self.conv_bank = torch.nn.ModuleList()
        for k in range(1, self.conv_bank_layers + 1):
            if k % 2 != 0:
                padding = (k - 1) // 2
            else:
                padding = ((k - 1) // 2, (k - 1) // 2 + 1)
            self.conv_bank += [torch.nn.Sequential(
                torch.nn.ConstantPad1d(padding, 0.0),
                torch.nn.Conv1d(idim, self.conv_bank_chans, k, stride=1,
                                padding=0, bias=True),
                torch.nn.BatchNorm1d(self.conv_bank_chans),
                torch.nn.ReLU())]

        # define max pooling (need padding for one-side to keep same length)
        self.max_pool = torch.nn.Sequential(
            torch.nn.ConstantPad1d((0, 1), 0.0),
            torch.nn.MaxPool1d(2, stride=1))

        # define 1d convolution projection
        self.projections = torch.nn.Sequential(
            torch.nn.Conv1d(self.conv_bank_chans * self.conv_bank_layers, self.conv_proj_chans,
                            self.conv_proj_filts, stride=1,
                            padding=(self.conv_proj_filts - 1) // 2, bias=True),
            torch.nn.BatchNorm1d(self.conv_proj_chans),
            torch.nn.ReLU(),
            torch.nn.Conv1d(self.conv_proj_chans, self.idim,
                            self.conv_proj_filts, stride=1,
                            padding=(self.conv_proj_filts - 1) // 2, bias=True),
            torch.nn.BatchNorm1d(self.idim),
        )

        # define highway network
        self.highways = torch.nn.ModuleList()
        self.highways += [torch.nn.Linear(idim, self.highway_units)]
        for _ in range(self.highway_layers):
            self.highways += [HighwayNet(self.highway_units)]

        # define bidirectional GRU
        self.gru = torch.nn.GRU(self.highway_units, gru_units // 2, num_layers=1,
                                batch_first=True, bidirectional=True)

        # define final projection
        self.output = torch.nn.Linear(gru_units, odim, bias=True)

    def forward(self, xs, ilens):
        """CBHG MODULE FORWARD

        :param torch.Tensor xs: batch of the sequences of inputs (B, Tmax, idim)
        :param torch.Tensor ilens: list of lengths of each input batch (B)
        :return: batch of sequences of padded outputs (B, Tmax, eunits)
        :rtype: torch.Tensor
        :return: batch of lenghts of each encoder states (B)
        :rtype: list
        """
        xs = xs.transpose(1, 2)  # (B, idim, Tmax)
        convs = []
        for k in range(self.conv_bank_layers):
            convs += [self.conv_bank[k](xs)]
        convs = torch.cat(convs, dim=1)  # (B, #CH * #BANK, Tmax)
        convs = self.max_pool(convs)
        convs = self.projections(convs).transpose(1, 2)  # (B, Tmax, idim)
        xs = xs.transpose(1, 2) + convs
        # + 1 for dimension adjustment layer
        for l in range(self.highway_layers + 1):
            xs = self.highways[l](xs)

        # sort by length
        xs, ilens, sort_idx = self._sort_by_length(xs, ilens)

        # total_length needs for DataParallel
        # (see https://github.com/pytorch/pytorch/pull/6327)
        total_length = xs.size(1)
        xs = pack_padded_sequence(xs, ilens, batch_first=True)
        self.gru.flatten_parameters()
        xs, _ = self.gru(xs)
        xs, ilens = pad_packed_sequence(xs, batch_first=True, total_length=total_length)

        # revert sorting by length
        xs, ilens = self._revert_sort_by_length(xs, ilens, sort_idx)

        xs = self.output(xs)  # (B, Tmax, odim)

        return xs, ilens

    def inference(self, x):
        """CBHG MODULE INFERENCE

        :param torch.Tensor x: input (T, idim)
        :return: the sequence encoder states (T, odim)
        :rtype: torch.Tensor
        """
        assert len(x.size()) == 2
        xs = x.unsqueeze(0)
        ilens = x.new([x.size(0)]).long()

        return self.forward(xs, ilens)[0][0]

    def _sort_by_length(self, xs, ilens):
        sort_ilens, sort_idx = ilens.sort(0, descending=True)
        return xs[sort_idx], ilens[sort_idx], sort_idx

    def _revert_sort_by_length(self, xs, ilens, sort_idx):
        _, revert_idx = sort_idx.sort(0)
        return xs[revert_idx], ilens[revert_idx]


class HighwayNet(torch.nn.Module):
    """HIGHWAY NETWORK

    :param int idim: dimension of the inputs
    """

    def __init__(self, idim):
        super(HighwayNet, self).__init__()
        self.idim = idim
        self.projection = torch.nn.Sequential(
            torch.nn.Linear(idim, idim),
            torch.nn.ReLU())
        self.gate = torch.nn.Sequential(
            torch.nn.Linear(idim, idim),
            torch.nn.Sigmoid())

    def forward(self, x):
        """HIGHWAY NETWORK FORWARD

        :param torch.Tensor xs: batch of inputs (B, *, idim)
        :return: batch of outputs (B, *, idim)
        :rtype: torch.Tensor
        """
        proj = self.projection(x)
        gate = self.gate(x)
        return proj * gate + x * (1.0 - gate)<|MERGE_RESOLUTION|>--- conflicted
+++ resolved
@@ -30,11 +30,7 @@
 
 
 def make_non_pad_mask(lengths):
-<<<<<<< HEAD
-    """Function to make mask tensor containing indices of non-padded part
-=======
     """FUNCTION TO MAKE MASK TENSOR CONTAINING INDICES OF NON-PADDED PART
->>>>>>> 477a6a3b
 
     e.g.: lengths = [5, 3, 2]
           mask = [[1, 1, 1, 1 ,1],
@@ -42,20 +38,12 @@
                   [1, 1, 0, 0, 0]]
 
     :param list lengths: list of lengths (B)
-<<<<<<< HEAD
     :return: mask tensor containing indices of non-padded part (B, Tmax)
-=======
-    :return: mask tensor contraining indices of padded part (B, Tmax)
->>>>>>> 477a6a3b
     :rtype: torch.Tensor
     """
     bs = int(len(lengths))
     maxlen = int(max(lengths))
-<<<<<<< HEAD
     mask = torch.zeros(bs, maxlen, dtype=torch.uint8)
-=======
-    mask = torch.zeros(bs, maxlen).byte()
->>>>>>> 477a6a3b
     for i, l in enumerate(lengths):
         mask[i, :l] = 1
 
@@ -137,17 +125,6 @@
         :return: loss value
         :rtype: torch.Tensor
         """
-<<<<<<< HEAD
-        after_outs, before_outs, logits = self.model(xs, ilens, ys, spembs)
-        if self.use_masking and olens is not None:
-            # weight positive samples
-            if self.bce_pos_weight != 1.0:
-                weights = ys.new(*labels.size()).fill_(1)
-                weights.masked_fill_(labels.eq(1), self.bce_pos_weight)
-            else:
-                weights = None
-            # masking padded values
-=======
         # calcuate outputs
         if self.use_cbhg:
             cbhg_outs, after_outs, before_outs, logits = self.model(xs, ilens, ys, olens, spembs)
@@ -163,7 +140,6 @@
 
         # perform masking for padded values
         if self.use_masking:
->>>>>>> 477a6a3b
             mask = to_cuda(self, make_non_pad_mask(olens).unsqueeze(-1))
             ys = ys.masked_select(mask)
             after_outs = after_outs.masked_select(mask)
